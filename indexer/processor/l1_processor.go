package processor

import (
	"bytes"
	"context"
	"errors"
	"fmt"
	"math/big"

	"github.com/ethereum-optimism/optimism/indexer/config"
	"github.com/ethereum-optimism/optimism/indexer/database"
	"github.com/ethereum-optimism/optimism/indexer/node"
	"github.com/ethereum-optimism/optimism/op-bindings/bindings"
	legacy_bindings "github.com/ethereum-optimism/optimism/op-bindings/legacy-bindings"
	"github.com/ethereum-optimism/optimism/op-bindings/predeploys"
	"github.com/ethereum-optimism/optimism/op-node/rollup/derive"

	"github.com/ethereum/go-ethereum"
	"github.com/ethereum/go-ethereum/accounts/abi"
	"github.com/ethereum/go-ethereum/common"
	"github.com/ethereum/go-ethereum/core/types"
	"github.com/ethereum/go-ethereum/ethclient"
	"github.com/ethereum/go-ethereum/log"
)

<<<<<<< HEAD
// L1Contracts contains all L1 system contract addresses
// NOTE - There are no active validations to ensure that the
// addresses provided are not nil or duplicated
type L1Contracts struct {
	OptimismPortal         common.Address `toml:"optimism-portal"`
	L2OutputOracle         common.Address `toml:"l2-output-oracle"`
	L1CrossDomainMessenger common.Address `toml:"l1-cross-domain-messenger"`
	L1StandardBridge       common.Address `toml:"l1-standard-bridge"`
	L1ERC721Bridge         common.Address `toml:"l1-erc721-bridge"`

	// Some more contracts -- ProxyAdmin, SystemConfig, etc
	// Ignore the auxiliary contracts?

	// Legacy contracts? We'll add this in to index the legacy chain.
	// Remove afterwards?
}

func (c L1Contracts) ToSlice() []common.Address {
	fields := reflect.VisibleFields(reflect.TypeOf(c))
	v := reflect.ValueOf(c)

	contracts := make([]common.Address, len(fields))
	for i, field := range fields {
		contracts[i] = (v.FieldByName(field.Name).Interface()).(common.Address)
	}

	return contracts
}

=======
>>>>>>> 75182608
type checkpointAbi struct {
	l2OutputOracle             *abi.ABI
	legacyStateCommitmentChain *abi.ABI
}

type L1Processor struct {
	processor
}

func NewL1Processor(logger log.Logger, ethClient node.EthClient, db *database.DB, l1Contracts config.L1Contracts) (*L1Processor, error) {
	l1ProcessLog := logger.New("processor", "l1")
	l1ProcessLog.Info("initializing processor")

	l2OutputOracleABI, err := bindings.L2OutputOracleMetaData.GetAbi()
	if err != nil {
		l1ProcessLog.Error("unable to generate L2OutputOracle ABI", "err", err)
		return nil, err
	}
	legacyStateCommitmentChainABI, err := legacy_bindings.StateCommitmentChainMetaData.GetAbi()
	if err != nil {
		l1ProcessLog.Error("unable to generate legacy StateCommitmentChain ABI", "err", err)
		return nil, err
	}
	checkpointAbi := checkpointAbi{l2OutputOracle: l2OutputOracleABI, legacyStateCommitmentChain: legacyStateCommitmentChainABI}

	latestHeader, err := db.Blocks.LatestL1BlockHeader()
	if err != nil {
		return nil, err
	}

	var fromL1Header *types.Header
	if latestHeader != nil {
		l1ProcessLog.Info("detected last indexed block", "height", latestHeader.Number.Int, "hash", latestHeader.Hash)
		l1Header, err := ethClient.BlockHeaderByHash(latestHeader.Hash)
		if err != nil {
			l1ProcessLog.Error("unable to fetch header for last indexed block", "hash", latestHeader.Hash, "err", err)
			return nil, err
		}

		fromL1Header = l1Header
	} else {
		// we shouldn't start from genesis with l1. Need a "genesis" L1 height provided for the rollup
		l1ProcessLog.Info("no indexed state, starting from genesis")
		fromL1Header = nil
	}

	l1Processor := &L1Processor{
		processor: processor{
			headerTraversal: node.NewHeaderTraversal(ethClient, fromL1Header),
			db:              db,
			processFn:       l1ProcessFn(l1ProcessLog, ethClient, l1Contracts, checkpointAbi),
			processLog:      l1ProcessLog,
		},
	}

	return l1Processor, nil
}

func l1ProcessFn(processLog log.Logger, ethClient node.EthClient, l1Contracts config.L1Contracts, checkpointAbi checkpointAbi) ProcessFn {
	rawEthClient := ethclient.NewClient(ethClient.RawRpcClient())

	contractAddrs := l1Contracts.ToSlice()
	processLog.Info("processor configured with contracts", "contracts", l1Contracts)

	outputProposedEventName := "OutputProposed"
	outputProposedEventSig := checkpointAbi.l2OutputOracle.Events[outputProposedEventName].ID

	legacyStateBatchAppendedEventName := "StateBatchAppended"
	legacyStateBatchAppendedEventSig := checkpointAbi.legacyStateCommitmentChain.Events[legacyStateBatchAppendedEventName].ID

	return func(db *database.DB, headers []*types.Header) error {
		headerMap := make(map[common.Hash]*types.Header)
		for _, header := range headers {
			headerMap[header.Hash()] = header
		}

		/** Watch for all Optimism Contract Events **/

		logFilter := ethereum.FilterQuery{FromBlock: headers[0].Number, ToBlock: headers[len(headers)-1].Number, Addresses: contractAddrs}
		logs, err := rawEthClient.FilterLogs(context.Background(), logFilter) // []types.Log
		if err != nil {
			return err
		}

		// L2 checkpoints posted on L1
		outputProposals := []*database.OutputProposal{}
		legacyStateBatches := []*database.LegacyStateBatch{}

		l1HeadersOfInterest := make(map[common.Hash]bool)
		l1ContractEvents := make([]*database.L1ContractEvent, len(logs))

		processedContractEvents := NewProcessedContractEvents()
		for i := range logs {
			log := &logs[i]
			header, ok := headerMap[log.BlockHash]
			if !ok {
				processLog.Error("contract event found with associated header not in the batch", "header", log.BlockHash, "log_index", log.Index)
				return errors.New("parsed log with a block hash not in this batch")
			}

			contractEvent := processedContractEvents.AddLog(log, header.Time)
			l1HeadersOfInterest[log.BlockHash] = true
			l1ContractEvents[i] = &database.L1ContractEvent{ContractEvent: *contractEvent}

			// Track Checkpoint Events for L2
			switch contractEvent.EventSignature {
			case outputProposedEventSig:
				var outputProposed bindings.L2OutputOracleOutputProposed
				err := UnpackLog(&outputProposed, log, outputProposedEventName, checkpointAbi.l2OutputOracle)
				if err != nil {
					return err
				}

				outputProposals = append(outputProposals, &database.OutputProposal{
					OutputRoot:          outputProposed.OutputRoot,
					L2OutputIndex:       database.U256{Int: outputProposed.L2OutputIndex},
					L2BlockNumber:       database.U256{Int: outputProposed.L2BlockNumber},
					L1ContractEventGUID: contractEvent.GUID,
				})

			case legacyStateBatchAppendedEventSig:
				var stateBatchAppended legacy_bindings.StateCommitmentChainStateBatchAppended
				err := UnpackLog(&stateBatchAppended, log, legacyStateBatchAppendedEventName, checkpointAbi.legacyStateCommitmentChain)
				if err != nil {
					return err
				}

				legacyStateBatches = append(legacyStateBatches, &database.LegacyStateBatch{
					Index:               stateBatchAppended.BatchIndex.Uint64(),
					Root:                stateBatchAppended.BatchRoot,
					Size:                stateBatchAppended.BatchSize.Uint64(),
					PrevTotal:           stateBatchAppended.PrevTotalElements.Uint64(),
					L1ContractEventGUID: contractEvent.GUID,
				})
			}
		}

		/** Aggregate applicable L1 Blocks **/

		// we iterate on the original array to maintain ordering. probably can find a more efficient
		// way to iterate over the `l1HeadersOfInterest` map while maintaining ordering
		indexedL1Headers := []*database.L1BlockHeader{}
		for _, header := range headers {
			_, hasLogs := l1HeadersOfInterest[header.Hash()]
			if !hasLogs {
				continue
			}

			indexedL1Headers = append(indexedL1Headers, &database.L1BlockHeader{BlockHeader: database.BlockHeaderFromHeader(header)})
		}

		/** Update Database **/

		numIndexedL1Headers := len(indexedL1Headers)
		if numIndexedL1Headers > 0 {
			processLog.Info("saving l1 blocks with optimism logs", "size", numIndexedL1Headers, "batch_size", len(headers))
			err = db.Blocks.StoreL1BlockHeaders(indexedL1Headers)
			if err != nil {
				return err
			}

			// Since the headers to index are derived from the existence of logs, we know in this branch `numLogs > 0`
			processLog.Info("detected contract logs", "size", len(l1ContractEvents))
			err = db.ContractEvents.StoreL1ContractEvents(l1ContractEvents)
			if err != nil {
				return err
			}

			// Mark L2 checkpoints that have been recorded on L1 (L2OutputProposal & StateBatchAppended events)
			numLegacyStateBatches := len(legacyStateBatches)
			if numLegacyStateBatches > 0 {
				latestBatch := legacyStateBatches[numLegacyStateBatches-1]
				latestL2Height := latestBatch.PrevTotal + latestBatch.Size - 1
				processLog.Info("detected legacy state batches", "size", numLegacyStateBatches, "latest_l2_block_number", latestL2Height)
			}

			numOutputProposals := len(outputProposals)
			if numOutputProposals > 0 {
				latestL2Height := outputProposals[numOutputProposals-1].L2BlockNumber.Int
				processLog.Info("detected output proposals", "size", numOutputProposals, "latest_l2_block_number", latestL2Height)
				err := db.Blocks.StoreOutputProposals(outputProposals)
				if err != nil {
					return err
				}
			}

			// forward along contract events to bridge txs processor
			err = l1ProcessContractEventsBridgeTransactions(processLog, db, l1Contracts, processedContractEvents)
			if err != nil {
				return err
			}

			// forward along contract events to bridge messages processor
			err = l1ProcessContractEventsBridgeCrossDomainMessages(processLog, db, processedContractEvents)
			if err != nil {
				return err
			}

			// forward along contract events to standard bridge processor
			err = l1ProcessContractEventsStandardBridge(processLog, db, ethClient, processedContractEvents)
			if err != nil {
				return err
			}
		} else {
			processLog.Info("no l1 blocks of interest within batch")
		}

		// a-ok!
		return nil
	}
}

func l1ProcessContractEventsBridgeTransactions(processLog log.Logger, db *database.DB, l1Contracts config.L1Contracts, events *ProcessedContractEvents) error {
	// (1) Process New Deposits
	portalDeposits, err := OptimismPortalTransactionDepositEvents(events)
	if err != nil {
		return err
	}

	ethDeposits := []*database.L1BridgeDeposit{}
	transactionDeposits := make([]*database.L1TransactionDeposit, len(portalDeposits))
	for i, depositEvent := range portalDeposits {
		depositTx := depositEvent.DepositTx
		transactionDeposits[i] = &database.L1TransactionDeposit{
			SourceHash:           depositTx.SourceHash,
			L2TransactionHash:    types.NewTx(depositTx).Hash(),
			InitiatedL1EventGUID: depositEvent.Event.GUID,
			Version:              database.U256{Int: depositEvent.Version},
			OpaqueData:           depositEvent.OpaqueData,
			GasLimit:             database.U256{Int: new(big.Int).SetUint64(depositTx.Gas)},
			Tx: database.Transaction{
				FromAddress: depositTx.From,
				ToAddress:   depositTx.From,
				Amount:      database.U256{Int: depositTx.Value},
				Data:        depositTx.Data,
				Timestamp:   depositEvent.Event.Timestamp,
			},
		}

		// catch ETH transfers to the portal contract.
		if len(depositTx.Data) == 0 && depositTx.Value.BitLen() > 0 {
			ethDeposits = append(ethDeposits, &database.L1BridgeDeposit{
				TransactionSourceHash: depositTx.SourceHash,
				Tx:                    transactionDeposits[i].Tx,
				TokenPair: database.TokenPair{
					// TODO index eth token if it doesn't exist
					L1TokenAddress: predeploys.LegacyERC20ETHAddr,
					L2TokenAddress: predeploys.LegacyERC20ETHAddr,
				},
			})
		}
	}

	if len(transactionDeposits) > 0 {
		processLog.Info("detected transaction deposits", "size", len(transactionDeposits))
		err := db.BridgeTransactions.StoreL1TransactionDeposits(transactionDeposits)
		if err != nil {
			return err
		}

		if len(ethDeposits) > 0 {
			processLog.Info("detected portal ETH transfers", "size", len(ethDeposits))
			err := db.BridgeTransfers.StoreL1BridgeDeposits(ethDeposits)
			if err != nil {
				return err
			}
		}
	}

	// (2) Process Proven Withdrawals
	provenWithdrawals, err := OptimismPortalWithdrawalProvenEvents(events)
	if err != nil {
		return err
	}

	latestL2Header, err := db.Blocks.LatestL2BlockHeader()
	if err != nil {
		return nil
	} else if len(provenWithdrawals) > 0 && latestL2Header == nil {
		return errors.New("no indexed L2 headers to prove withdrawals. waiting for L2Processor to catch up")
	}

	for _, provenWithdrawal := range provenWithdrawals {
		withdrawalHash := provenWithdrawal.WithdrawalHash
		withdrawal, err := db.BridgeTransactions.L2TransactionWithdrawal(withdrawalHash)
		if err != nil {
			return err
		}

		if withdrawal == nil {
			// We need to ensure we are in a caught up state before claiming a missing event. Since L2 timestamps
			// are derived from L1, we can simply compare the timestamp of this event with the latest L2 header.
			if provenWithdrawal.Event.Timestamp > latestL2Header.Timestamp {
				processLog.Warn("behind on indexed L2 withdrawals")
				return errors.New("waiting for L2Processor to catch up")
			} else {
				processLog.Crit("L2 withdrawal missing!", "withdrawal_hash", withdrawalHash)
				return errors.New("withdrawal missing!")
			}
		}

		err = db.BridgeTransactions.MarkL2TransactionWithdrawalProvenEvent(withdrawalHash, provenWithdrawal.Event.GUID)
		if err != nil {
			return err
		}
	}

	if len(provenWithdrawals) > 0 {
		processLog.Info("proven transaction withdrawals", "size", len(provenWithdrawals))
	}

	// (2) Process Withdrawal Finalization
	finalizedWithdrawals, err := OptimismPortalWithdrawalFinalizedEvents(events)
	if err != nil {
		return err
	}

	for _, finalizedWithdrawal := range finalizedWithdrawals {
		withdrawalHash := finalizedWithdrawal.WithdrawalHash
		withdrawal, err := db.BridgeTransactions.L2TransactionWithdrawal(withdrawalHash)
		if err != nil {
			return err
		} else if withdrawal == nil {
			// since withdrawals must be proven first, we don't have to check on the L2Processor
			processLog.Crit("withdrawal missing!", "hash", withdrawalHash)
			return errors.New("withdrawal missing!")
		}

		err = db.BridgeTransactions.MarkL2TransactionWithdrawalFinalizedEvent(withdrawalHash, finalizedWithdrawal.Event.GUID, finalizedWithdrawal.Success)
		if err != nil {
			return err
		}
	}

	if len(finalizedWithdrawals) > 0 {
		processLog.Info("finalized transaction withdrawals", "size", len(finalizedWithdrawals))
	}

	// a-ok
	return nil
}

func l1ProcessContractEventsBridgeCrossDomainMessages(processLog log.Logger, db *database.DB, events *ProcessedContractEvents) error {
	// (1) Process New Messages
	sentMessageEvents, err := CrossDomainMessengerSentMessageEvents(events)
	if err != nil {
		return err
	}

	sentMessages := make([]*database.L1BridgeMessage, len(sentMessageEvents))
	for i, sentMessageEvent := range sentMessageEvents {
		log := sentMessageEvent.Event.RLPLog

		// extract the deposit hash from the previous TransactionDepositedEvent
		transactionDepositedLog := events.eventByLogIndex[ProcessedContractEventLogIndexKey{log.BlockHash, log.Index - 1}].RLPLog
		depositTx, err := derive.UnmarshalDepositLogEvent(transactionDepositedLog)
		if err != nil {
			return err
		}

		sentMessages[i] = &database.L1BridgeMessage{
			TransactionSourceHash: depositTx.SourceHash,
			BridgeMessage: database.BridgeMessage{
				Nonce:                database.U256{Int: sentMessageEvent.MessageNonce},
				MessageHash:          sentMessageEvent.MessageHash,
				SentMessageEventGUID: sentMessageEvent.Event.GUID,
				GasLimit:             database.U256{Int: sentMessageEvent.GasLimit},
				Tx: database.Transaction{
					FromAddress: sentMessageEvent.Sender,
					ToAddress:   sentMessageEvent.Target,
					Amount:      database.U256{Int: sentMessageEvent.Value},
					Data:        sentMessageEvent.Message,
					Timestamp:   sentMessageEvent.Event.Timestamp,
				},
			},
		}
	}

	if len(sentMessages) > 0 {
		processLog.Info("detected L1CrossDomainMessenger messages", "size", len(sentMessages))
		err := db.BridgeMessages.StoreL1BridgeMessages(sentMessages)
		if err != nil {
			return err
		}
	}

	// (2) Process Relayed Messages.
	//
	// NOTE: Should we care about failed messages? A failed message can be
	// inferred via a finalized withdrawal that has not been marked as relayed.
	relayedMessageEvents, err := CrossDomainMessengerRelayedMessageEvents(events)
	if err != nil {
		return err
	}

	for _, relayedMessage := range relayedMessageEvents {
		message, err := db.BridgeMessages.L2BridgeMessageByHash(relayedMessage.MsgHash)
		if err != nil {
			return err
		} else if message == nil {
			// Since L2 withdrawals must be proven before being relayed, the transaction processor
			// ensures that we are in indexed state on L2 if we've seen this finalization event
			processLog.Crit("missing indexed L2CrossDomainMessenger sent message", "message_hash", relayedMessage.MsgHash)
			return fmt.Errorf("missing indexed L2CrossDomainMessager mesesage: 0x%x", relayedMessage.MsgHash)
		}

		err = db.BridgeMessages.MarkRelayedL2BridgeMessage(relayedMessage.MsgHash, relayedMessage.Event.GUID)
		if err != nil {
			return err
		}
	}

	if len(relayedMessageEvents) > 0 {
		processLog.Info("relayed L2CrossDomainMessenger messages", "size", len(relayedMessageEvents))
	}

	// a-ok!
	return nil
}

func l1ProcessContractEventsStandardBridge(processLog log.Logger, db *database.DB, ethClient node.EthClient, events *ProcessedContractEvents) error {
	rawEthClient := ethclient.NewClient(ethClient.RawRpcClient())

	// (1) Process New Deposits
	initiatedDepositEvents, err := StandardBridgeInitiatedEvents(events)
	if err != nil {
		return err
	}

	deposits := make([]*database.L1BridgeDeposit, len(initiatedDepositEvents))
	for i, initiatedBridgeEvent := range initiatedDepositEvents {
		log := initiatedBridgeEvent.Event.RLPLog

		// extract the deposit hash from the following TransactionDeposited event. The `BlockHash` and `LogIndex`
		// fields are filled in for `RLPLog` which is required for `DepositTx#SourceHash` to be computed correctly
		transactionDepositedRLPLog := events.eventByLogIndex[ProcessedContractEventLogIndexKey{log.BlockHash, log.Index + 1}].RLPLog
		depositTx, err := derive.UnmarshalDepositLogEvent(transactionDepositedRLPLog)
		if err != nil {
			return err
		}

		deposits[i] = &database.L1BridgeDeposit{
			TransactionSourceHash:     depositTx.SourceHash,
			CrossDomainMessengerNonce: &database.U256{Int: initiatedBridgeEvent.CrossDomainMessengerNonce},
			// TODO index the tokens pairs if they don't exist
			TokenPair: database.TokenPair{L1TokenAddress: initiatedBridgeEvent.LocalToken, L2TokenAddress: initiatedBridgeEvent.RemoteToken},
			Tx: database.Transaction{
				FromAddress: initiatedBridgeEvent.From,
				ToAddress:   initiatedBridgeEvent.To,
				Amount:      database.U256{Int: initiatedBridgeEvent.Amount},
				Data:        initiatedBridgeEvent.ExtraData,
				Timestamp:   initiatedBridgeEvent.Event.Timestamp,
			},
		}
	}

	if len(deposits) > 0 {
		processLog.Info("detected L1StandardBridge deposits", "size", len(deposits))
		err := db.BridgeTransfers.StoreL1BridgeDeposits(deposits)
		if err != nil {
			return err
		}
	}

	// (2) Process Finalized Withdrawals
	//  - We dont need do anything actionable on the database here as this is layered on top of the
	// bridge transaction & messages that have a tracked lifecyle. We simply walk through and ensure
	// that the corresponding initiated withdrawals exist and match as an integrity check
	finalizedWithdrawalEvents, err := StandardBridgeFinalizedEvents(rawEthClient, events)
	if err != nil {
		return err
	}

	for _, finalizedWithdrawalEvent := range finalizedWithdrawalEvents {
		withdrawal, err := db.BridgeTransfers.L2BridgeWithdrawalByCrossDomainMessengerNonce(finalizedWithdrawalEvent.CrossDomainMessengerNonce)
		if err != nil {
			return err
		} else if withdrawal == nil {
			processLog.Error("missing indexed L2StandardBridge withdrawal for finalization", "cross_domain_messenger_nonce", finalizedWithdrawalEvent.CrossDomainMessengerNonce)
			return errors.New("missing indexed L2StandardBridge withdrawal for finalization event")
		}

		// sanity check on the bridge fields
		if finalizedWithdrawalEvent.From != withdrawal.Tx.FromAddress || finalizedWithdrawalEvent.To != withdrawal.Tx.ToAddress ||
			finalizedWithdrawalEvent.Amount.Cmp(withdrawal.Tx.Amount.Int) != 0 || !bytes.Equal(finalizedWithdrawalEvent.ExtraData, withdrawal.Tx.Data) ||
			finalizedWithdrawalEvent.LocalToken != withdrawal.TokenPair.L1TokenAddress || finalizedWithdrawalEvent.RemoteToken != withdrawal.TokenPair.L2TokenAddress {
			processLog.Crit("bridge finalization fields mismatch with initiated fields!", "tx_withdrawal_hash", withdrawal.TransactionWithdrawalHash, "cross_domain_messenger_nonce", withdrawal.CrossDomainMessengerNonce.Int)
			return errors.New("bridge tx mismatch!")
		}
	}

	// a-ok!
	return nil
}<|MERGE_RESOLUTION|>--- conflicted
+++ resolved
@@ -23,38 +23,6 @@
 	"github.com/ethereum/go-ethereum/log"
 )
 
-<<<<<<< HEAD
-// L1Contracts contains all L1 system contract addresses
-// NOTE - There are no active validations to ensure that the
-// addresses provided are not nil or duplicated
-type L1Contracts struct {
-	OptimismPortal         common.Address `toml:"optimism-portal"`
-	L2OutputOracle         common.Address `toml:"l2-output-oracle"`
-	L1CrossDomainMessenger common.Address `toml:"l1-cross-domain-messenger"`
-	L1StandardBridge       common.Address `toml:"l1-standard-bridge"`
-	L1ERC721Bridge         common.Address `toml:"l1-erc721-bridge"`
-
-	// Some more contracts -- ProxyAdmin, SystemConfig, etc
-	// Ignore the auxiliary contracts?
-
-	// Legacy contracts? We'll add this in to index the legacy chain.
-	// Remove afterwards?
-}
-
-func (c L1Contracts) ToSlice() []common.Address {
-	fields := reflect.VisibleFields(reflect.TypeOf(c))
-	v := reflect.ValueOf(c)
-
-	contracts := make([]common.Address, len(fields))
-	for i, field := range fields {
-		contracts[i] = (v.FieldByName(field.Name).Interface()).(common.Address)
-	}
-
-	return contracts
-}
-
-=======
->>>>>>> 75182608
 type checkpointAbi struct {
 	l2OutputOracle             *abi.ABI
 	legacyStateCommitmentChain *abi.ABI
