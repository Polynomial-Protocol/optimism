--- conflicted
+++ resolved
@@ -3,10 +3,7 @@
 
 import { Test } from "forge-std/Test.sol";
 import { SystemConfig } from "src/L1/SystemConfig.sol";
-<<<<<<< HEAD
 import { SuperchainConfig } from "src/L1/SuperchainConfig.sol";
-=======
->>>>>>> 5b3f8b05
 import { Proxy } from "src/universal/Proxy.sol";
 import { ResourceMetering } from "src/L1/ResourceMetering.sol";
 import { Constants } from "src/libraries/Constants.sol";
