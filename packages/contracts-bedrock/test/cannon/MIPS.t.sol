// SPDX-License-Identifier: MIT
pragma solidity 0.8.15;

import { CommonTest } from "test/setup/CommonTest.sol";
import { MIPS } from "src/cannon/MIPS.sol";
import { PreimageOracle } from "src/cannon/PreimageOracle.sol";
import { MIPSInstructions } from "src/cannon/libraries/MIPSInstructions.sol";
import { MIPSSyscalls as sys } from "src/cannon/libraries/MIPSSyscalls.sol";
import { InvalidExitedValue } from "src/cannon/libraries/CannonErrors.sol";
import "src/dispute/lib/Types.sol";

contract MIPS_Test is CommonTest {
    MIPS internal mips;
    PreimageOracle internal oracle;

    function setUp() public virtual override {
        super.setUp();
        oracle = new PreimageOracle(0, 0);
        mips = new MIPS(oracle);
        vm.store(address(mips), 0x0, bytes32(abi.encode(address(oracle))));
        vm.label(address(oracle), "PreimageOracle");
        vm.label(address(mips), "MIPS");
    }

    /// @notice Used to debug step() behavior given a specific input.
    /// This is useful to more easily debug non-forge tests.
    /// For example, in cannon/mipsevm/evm_test.go step input can be pulled here:
    /// https://github.com/ethereum-optimism/optimism/blob/1f64dd6db5561f3bb76ed1d1ffdaff0cde9b7c4b/cannon/mipsevm/evm_test.go#L80-L80
    function test_step_debug_succeeds() external {
        bytes memory input =
            hex"e14ced32000000000000000000000000000000000000000000000000000000000000006000000000000000000000000000000000000000000000000000000000000002000000000000000000000000000000000000000000000000000000000000000000000000000000000000000000000000000000000000000000000000000000017afe6c88f7d5b430d032a44b961215fe47ae4be48e3633d60941817744478aed7200000000000000000000000000000000000000000000000000000000000000000000000000000000000000000000000000000000000000040000000000000000000000000000000000000000000000000000000000000000000000000000000000000000000000000000000000000000000000000000000000000000000000000000000000000000000000000000000000000000000000000000000000000000000c000000000000000000000000000100000000000000000000000000000000000000000000000000000000000000000000000000000000000000000000000000000000000000000000000000000000000000000000000000000000000000000000000000000000000000000000000000000000000000000000000000000000000000000000000000000000000000000000000000000000000000000000000000000000000000000000000000000000000000000000000000000000000000000000000000000000000000000000000000000000000000000000000000000f00b90a0005000000000000000000000000000000000000000000000000000000000000000000000000000000000000000000000000000000000000000000000000ad3228b676f7d3cd4284a5443f17f1962b36e491b30a40b2405849e597ba5fb5b4c11951957c6f8f642c4af61cd6b24640fec6dc7fc607ee8206a99e92410d3021ddb9a356815c3fac1026b6dec5df3124afbadb485c9ba5a3e3398a04b7ba85e58769b32a1beaf1ea27375a44095a0d1fb664ce2dd358e7fcbfb78c26a193440eb01ebfc9ed27500cd4dfc979272d1f0913cc9f66540d7e8005811109e1cf2d887c22bd8750d34016ac3c66b5ff102dacdd73f6b014e710b51e8022af9a1968ffd70157e48063fc33c97a050f7f640233bf646cc98d9524c6b92bcf3ab56f839867cc5f7f196b93bae1e27e6320742445d290f2263827498b54fec539f756afcefad4e508c098b9a7e1d8feb19955fb02ba9675585078710969d3440f5054e0f9dc3e7fe016e050eff260334f18a5d4fe391d82092319f5964f2e2eb7c1c3a5f8b13a49e282f609c317a833fb8d976d11517c571d1221a265d25af778ecf8923490c6ceeb450aecdc82e28293031d10c7d73bf85e57bf041a97360aa2c5d99cc1df82d9c4b87413eae2ef048f94b4d3554cea73d92b0f7af96e0271c691e2bb5c67add7c6caf302256adedf7ab114da0acfe870d449a3a489f781d659e8beccda7bce9f4e8618b6bd2f4132ce798cdc7a60e7e1460a7299e3c6342a579626d22733e50f526ec2fa19a22b31e8ed50f23cd1fdf94c9154ed3a7609a2f1ff981fe1d3b5c807b281e4683cc6d6315cf95b9ade8641defcb32372f1c126e398ef7a5a2dce0a8a7f68bb74560f8f71837c2c2ebbcbf7fffb42ae1896f13f7c7479a0b46a28b6f55540f89444f63de0378e3d121be09e06cc9ded1c20e65876d36aa0c65e9645644786b620e2dd2ad648ddfcbf4a7e5b1a3a4ecfe7f64667a3f0b7e2f4418588ed35a2458cffeb39b93d26f18d2ab13bdce6aee58e7b99359ec2dfd95a9c16dc00d6ef18b7933a6f8dc65ccb55667138776f7dea101070dc8796e3774df84f40ae0c8229d0d6069e5c8f39a7c299677a09d367fc7b05e3bc380ee652cdc72595f74c7b1043d0e1ffbab734648c838dfb0527d971b602bc216c9619ef0abf5ac974a1ed57f4050aa510dd9c74f508277b39d7973bb2dfccc5eeb0618db8cd74046ff337f0a7bf2c8e03e10f642c1886798d71806ab1e888d9e5ee87d0838c5655cb21c6cb83313b5a631175dff4963772cce9108188b34ac87c81c41e662ee4dd2dd7b2bc707961b1e646c4047669dcb6584f0d8d770daf5d7e7deb2e388ab20e2573d171a88108e79d820e98f26c0b84aa8b2f4aa4968dbb818ea32293237c50ba75ee485f4c22adf2f741400bdf8d6a9cc7df7ecae576221665d7358448818bb4ae4562849e949e17ac16e0be16688e156b5cf15e098c627c0056a927ae5ba08d7291c96c8cbddcc148bf48a6d68c7974b94356f53754ef6171d757bf558bebd2ceec7f3c5dce04a4782f88c2c6036ae78ee206d0bc5289d20461a2e21908c2968c0699040a6fd866a577a99a9d2ec88745c815fd4a472c789244daae824d72ddc272aab68a8c3022e36f10454437c1886f3ff9927b64f232df414f27e429a4bef3083bc31a671d046ea5c1f5b8c3094d72868d9dfdc12c7334ac5f743cc5c365a9a6a15c1f240ac25880c7a9d1de290696cb766074a1d83d9278164adcf616c3bfabf63999a01966c998b7bb572774035a63ead49da73b5987f34775786645d0c5dd7c04a2f8a75dcae085213652f5bce3ea8b9b9bedd1cab3c5e9b88b152c9b8a7b79637d35911848b0c41e7cc7cca2ab4fe9a15f9c38bb4bb9390c4e2d8ce834ffd7a6cd85d7113d4521abb857774845c4291e6f6d010d97e3185bc799d83e3bb31501b3da786680df30fbc18eb41cbce611e8c0e9c72f69571ca10d3ef857d04d9c03ead7c6317d797a090fa1271ad9c7addfbcb412e9643d4fb33b1809c42623f474055fa9400a2027a7a885c8dfa4efe20666b4ee27d7529c134d7f28d53f175f6bf4b62faa2110d5b76f0f770c15e628181c1fcc18f970a9c34d24b2fc8c50ca9c07a7156ef4e5ff4bdf002eda0b11c1d359d0b59a54680704dbb9db631457879b27e0dfdbe50158fd9cf9b4cf77605c4ac4c95bd65fc9f6f9295a686647cb999090819cda700820c282c613cedcd218540bbc6f37b01c6567c4a1ea624f092a3a5cca2d6f0f0db231972fce627f0ecca0dee60f17551c5f8fdaeb5ab560b2ceb781cdb339361a0fbee1b9dffad59115138c8d6a70dda9ccc1bf0bbdd7fee15764845db875f6432559ff8dbc9055324431bc34e5b93d15da307317849eccd90c0c7b98870b9317c15a5959dcfb84c76dcc908c4fe6ba92126339bf06e458f6646df5e83ba7c3d35bc263b3222c8e9040068847749ca8e8f95045e4342aeb521eb3a5587ec268ed3aa6faf32b62b0bc41a9d549521f406fc308601d83cdd34b5f7b8df63e7b9a16519d35473d0b89c317beed3d3d9424b25384e35c5d92171376cae5c86300822d729cd3a8479583bef09527027dba5f11263c5cbbeb3834b7a5c1cba9aa5fee0c95ec3f17a33ec3d8047fff799187f5ae2040bbe913c226c34c9fbe4389dd728984257a816892b3cae3e43191dd291f0eb5b90a0005000000000000000000000000000000000000000000000000000000000000000000000000000000000000000000000000000000000000000000000000ad3228b676f7d3cd4284a5443f17f1962b36e491b30a40b2405849e597ba5fb5b4c11951957c6f8f642c4af61cd6b24640fec6dc7fc607ee8206a99e92410d3021ddb9a356815c3fac1026b6dec5df3124afbadb485c9ba5a3e3398a04b7ba85e58769b32a1beaf1ea27375a44095a0d1fb664ce2dd358e7fcbfb78c26a193440eb01ebfc9ed27500cd4dfc979272d1f0913cc9f66540d7e8005811109e1cf2d887c22bd8750d34016ac3c66b5ff102dacdd73f6b014e710b51e8022af9a1968ffd70157e48063fc33c97a050f7f640233bf646cc98d9524c6b92bcf3ab56f839867cc5f7f196b93bae1e27e6320742445d290f2263827498b54fec539f756afcefad4e508c098b9a7e1d8feb19955fb02ba9675585078710969d3440f5054e0f9dc3e7fe016e050eff260334f18a5d4fe391d82092319f5964f2e2eb7c1c3a5f8b13a49e282f609c317a833fb8d976d11517c571d1221a265d25af778ecf8923490c6ceeb450aecdc82e28293031d10c7d73bf85e57bf041a97360aa2c5d99cc1df82d9c4b87413eae2ef048f94b4d3554cea73d92b0f7af96e0271c691e2bb5c67add7c6caf302256adedf7ab114da0acfe870d449a3a489f781d659e8beccda7bce9f4e8618b6bd2f4132ce798cdc7a60e7e1460a7299e3c6342a579626d22733e50f526ec2fa19a22b31e8ed50f23cd1fdf94c9154ed3a7609a2f1ff981fe1d3b5c807b281e4683cc6d6315cf95b9ade8641defcb32372f1c126e398ef7a5a2dce0a8a7f68bb74560f8f71837c2c2ebbcbf7fffb42ae1896f13f7c7479a0b46a28b6f55540f89444f63de0378e3d121be09e06cc9ded1c20e65876d36aa0c65e9645644786b620e2dd2ad648ddfcbf4a7e5b1a3a4ecfe7f64667a3f0b7e2f4418588ed35a2458cffeb39b93d26f18d2ab13bdce6aee58e7b99359ec2dfd95a9c16dc00d6ef18b7933a6f8dc65ccb55667138776f7dea101070dc8796e3774df84f40ae0c8229d0d6069e5c8f39a7c299677a09d367fc7b05e3bc380ee652cdc72595f74c7b1043d0e1ffbab734648c838dfb0527d971b602bc216c9619ef0abf5ac974a1ed57f4050aa510dd9c74f508277b39d7973bb2dfccc5eeb0618db8cd74046ff337f0a7bf2c8e03e10f642c1886798d71806ab1e888d9e5ee87d0838c5655cb21c6cb83313b5a631175dff4963772cce9108188b34ac87c81c41e662ee4dd2dd7b2bc707961b1e646c4047669dcb6584f0d8d770daf5d7e7deb2e388ab20e2573d171a88108e79d820e98f26c0b84aa8b2f4aa4968dbb818ea32293237c50ba75ee485f4c22adf2f741400bdf8d6a9cc7df7ecae576221665d7358448818bb4ae4562849e949e17ac16e0be16688e156b5cf15e098c627c0056a927ae5ba08d7291c96c8cbddcc148bf48a6d68c7974b94356f53754ef6171d757bf558bebd2ceec7f3c5dce04a4782f88c2c6036ae78ee206d0bc5289d20461a2e21908c2968c0699040a6fd866a577a99a9d2ec88745c815fd4a472c789244daae824d72ddc272aab68a8c3022e36f10454437c1886f3ff9927b64f232df414f27e429a4bef3083bc31a671d046ea5c1f5b8c3094d72868d9dfdc12c7334ac5f743cc5c365a9a6a15c1f240ac25880c7a9d1de290696cb766074a1d83d9278164adcf616c3bfabf63999a01966c998b7bb572774035a63ead49da73b5987f34775786645d0c5dd7c04a2f8a75dcae085213652f5bce3ea8b9b9bedd1cab3c5e9b88b152c9b8a7b79637d35911848b0c41e7cc7cca2ab4fe9a15f9c38bb4bb9390c4e2d8ce834ffd7a6cd85d7113d4521abb857774845c4291e6f6d010d97e3185bc799d83e3bb31501b3da786680df30fbc18eb41cbce611e8c0e9c72f69571ca10d3ef857d04d9c03ead7c6317d797a090fa1271ad9c7addfbcb412e9643d4fb33b1809c42623f474055fa9400a2027a7a885c8dfa4efe20666b4ee27d7529c134d7f28d53f175f6bf4b62faa2110d5b76f0f770c15e628181c1fcc18f970a9c34d24b2fc8c50ca9c07a7156ef4e5ff4bdf002eda0b11c1d359d0b59a54680704dbb9db631457879b27e0dfdbe50158fd9cf9b4cf77605c4ac4c95bd65fc9f6f9295a686647cb999090819cda700820c282c613cedcd218540bbc6f37b01c6567c4a1ea624f092a3a5cca2d6f0f0db231972fce627f0ecca0dee60f17551c5f8fdaeb5ab560b2ceb781cdb339361a0fbee1b9dffad59115138c8d6a70dda9ccc1bf0bbdd7fee15764845db875f6432559ff8dbc9055324431bc34e5b93d15da307317849eccd90c0c7b98870b9317c15a5959dcfb84c76dcc908c4fe6ba92126339bf06e458f6646df5e83ba7c3d35bc263b3222c8e9040068847749ca8e8f95045e4342aeb521eb3a5587ec268ed3aa6faf32b62b0bc41a9d549521f406fc308601d83cdd34b5f7b8df63e7b9a16519d35473d0b89c317beed3d3d9424b25384e35c5d92171376cae5c86300822d729cd3a8479583bef09527027dba5f11263c5cbbeb3834b7a5c1cba9aa5fee0c95ec3f17a33ec3d8047fff799187f5ae2040bbe913c226c34c9fbe4389dd728984257a816892b3cae3e43191dd291f0eb5";
        (bool success, bytes memory retVal) = address(mips).call(input);
        bytes memory expectedRetVal = hex"0379135e76ae237a46568a01f9b8ba33e43b337afc9b7ffdab52a16fe9b43496";

        assertTrue(success);
        assertEq(retVal.length, 32, "Expect a bytes32 hash of the post-state to be returned");
        assertEq(retVal, expectedRetVal);
    }

    function test_step_abi_succeeds() external {
        uint64[32] memory registers;
        registers[8] = 12;
        registers[10] = 65536;

        MIPS.State memory state = MIPS.State({
            memRoot: hex"fe6c88f7d5b430d032a44b961215fe47ae4be48e3633d60941817744478aed72",
            preimageKey: bytes32(0),
            preimageOffset: 0,
            pc: 0,
            nextPC: 4,
            lo: 0,
            hi: 0,
            heap: 0,
            exitCode: 0,
            exited: false,
            step: 0,
            registers: registers
        });
        bytes memory proof =
            hex"b90a0005000000000000000000000000000000000000000000000000000000000000000000000000000000000000000000000000000000000000000000000000ad3228b676f7d3cd4284a5443f17f1962b36e491b30a40b2405849e597ba5fb5b4c11951957c6f8f642c4af61cd6b24640fec6dc7fc607ee8206a99e92410d3021ddb9a356815c3fac1026b6dec5df3124afbadb485c9ba5a3e3398a04b7ba85e58769b32a1beaf1ea27375a44095a0d1fb664ce2dd358e7fcbfb78c26a193440eb01ebfc9ed27500cd4dfc979272d1f0913cc9f66540d7e8005811109e1cf2d887c22bd8750d34016ac3c66b5ff102dacdd73f6b014e710b51e8022af9a1968ffd70157e48063fc33c97a050f7f640233bf646cc98d9524c6b92bcf3ab56f839867cc5f7f196b93bae1e27e6320742445d290f2263827498b54fec539f756afcefad4e508c098b9a7e1d8feb19955fb02ba9675585078710969d3440f5054e0f9dc3e7fe016e050eff260334f18a5d4fe391d82092319f5964f2e2eb7c1c3a5f8b13a49e282f609c317a833fb8d976d11517c571d1221a265d25af778ecf8923490c6ceeb450aecdc82e28293031d10c7d73bf85e57bf041a97360aa2c5d99cc1df82d9c4b87413eae2ef048f94b4d3554cea73d92b0f7af96e0271c691e2bb5c67add7c6caf302256adedf7ab114da0acfe870d449a3a489f781d659e8beccda7bce9f4e8618b6bd2f4132ce798cdc7a60e7e1460a7299e3c6342a579626d22733e50f526ec2fa19a22b31e8ed50f23cd1fdf94c9154ed3a7609a2f1ff981fe1d3b5c807b281e4683cc6d6315cf95b9ade8641defcb32372f1c126e398ef7a5a2dce0a8a7f68bb74560f8f71837c2c2ebbcbf7fffb42ae1896f13f7c7479a0b46a28b6f55540f89444f63de0378e3d121be09e06cc9ded1c20e65876d36aa0c65e9645644786b620e2dd2ad648ddfcbf4a7e5b1a3a4ecfe7f64667a3f0b7e2f4418588ed35a2458cffeb39b93d26f18d2ab13bdce6aee58e7b99359ec2dfd95a9c16dc00d6ef18b7933a6f8dc65ccb55667138776f7dea101070dc8796e3774df84f40ae0c8229d0d6069e5c8f39a7c299677a09d367fc7b05e3bc380ee652cdc72595f74c7b1043d0e1ffbab734648c838dfb0527d971b602bc216c9619ef0abf5ac974a1ed57f4050aa510dd9c74f508277b39d7973bb2dfccc5eeb0618db8cd74046ff337f0a7bf2c8e03e10f642c1886798d71806ab1e888d9e5ee87d0838c5655cb21c6cb83313b5a631175dff4963772cce9108188b34ac87c81c41e662ee4dd2dd7b2bc707961b1e646c4047669dcb6584f0d8d770daf5d7e7deb2e388ab20e2573d171a88108e79d820e98f26c0b84aa8b2f4aa4968dbb818ea32293237c50ba75ee485f4c22adf2f741400bdf8d6a9cc7df7ecae576221665d7358448818bb4ae4562849e949e17ac16e0be16688e156b5cf15e098c627c0056a927ae5ba08d7291c96c8cbddcc148bf48a6d68c7974b94356f53754ef6171d757bf558bebd2ceec7f3c5dce04a4782f88c2c6036ae78ee206d0bc5289d20461a2e21908c2968c0699040a6fd866a577a99a9d2ec88745c815fd4a472c789244daae824d72ddc272aab68a8c3022e36f10454437c1886f3ff9927b64f232df414f27e429a4bef3083bc31a671d046ea5c1f5b8c3094d72868d9dfdc12c7334ac5f743cc5c365a9a6a15c1f240ac25880c7a9d1de290696cb766074a1d83d9278164adcf616c3bfabf63999a01966c998b7bb572774035a63ead49da73b5987f34775786645d0c5dd7c04a2f8a75dcae085213652f5bce3ea8b9b9bedd1cab3c5e9b88b152c9b8a7b79637d35911848b0c41e7cc7cca2ab4fe9a15f9c38bb4bb9390c4e2d8ce834ffd7a6cd85d7113d4521abb857774845c4291e6f6d010d97e3185bc799d83e3bb31501b3da786680df30fbc18eb41cbce611e8c0e9c72f69571ca10d3ef857d04d9c03ead7c6317d797a090fa1271ad9c7addfbcb412e9643d4fb33b1809c42623f474055fa9400a2027a7a885c8dfa4efe20666b4ee27d7529c134d7f28d53f175f6bf4b62faa2110d5b76f0f770c15e628181c1fcc18f970a9c34d24b2fc8c50ca9c07a7156ef4e5ff4bdf002eda0b11c1d359d0b59a54680704dbb9db631457879b27e0dfdbe50158fd9cf9b4cf77605c4ac4c95bd65fc9f6f9295a686647cb999090819cda700820c282c613cedcd218540bbc6f37b01c6567c4a1ea624f092a3a5cca2d6f0f0db231972fce627f0ecca0dee60f17551c5f8fdaeb5ab560b2ceb781cdb339361a0fbee1b9dffad59115138c8d6a70dda9ccc1bf0bbdd7fee15764845db875f6432559ff8dbc9055324431bc34e5b93d15da307317849eccd90c0c7b98870b9317c15a5959dcfb84c76dcc908c4fe6ba92126339bf06e458f6646df5e83ba7c3d35bc263b3222c8e9040068847749ca8e8f95045e4342aeb521eb3a5587ec268ed3aa6faf32b62b0bc41a9d549521f406fc308601d83cdd34b5f7b8df63e7b9a16519d35473d0b89c317beed3d3d9424b25384e35c5d92171376cae5c86300822d729cd3a8479583bef09527027dba5f11263c5cbbeb3834b7a5c1cba9aa5fee0c95ec3f17a33ec3d8047fff799187f5ae2040bbe913c226c34c9fbe4389dd728984257a816892b3cae3e43191dd291f0eb5b90a0005000000000000000000000000000000000000000000000000000000000000000000000000000000000000000000000000000000000000000000000000ad3228b676f7d3cd4284a5443f17f1962b36e491b30a40b2405849e597ba5fb5b4c11951957c6f8f642c4af61cd6b24640fec6dc7fc607ee8206a99e92410d3021ddb9a356815c3fac1026b6dec5df3124afbadb485c9ba5a3e3398a04b7ba85e58769b32a1beaf1ea27375a44095a0d1fb664ce2dd358e7fcbfb78c26a193440eb01ebfc9ed27500cd4dfc979272d1f0913cc9f66540d7e8005811109e1cf2d887c22bd8750d34016ac3c66b5ff102dacdd73f6b014e710b51e8022af9a1968ffd70157e48063fc33c97a050f7f640233bf646cc98d9524c6b92bcf3ab56f839867cc5f7f196b93bae1e27e6320742445d290f2263827498b54fec539f756afcefad4e508c098b9a7e1d8feb19955fb02ba9675585078710969d3440f5054e0f9dc3e7fe016e050eff260334f18a5d4fe391d82092319f5964f2e2eb7c1c3a5f8b13a49e282f609c317a833fb8d976d11517c571d1221a265d25af778ecf8923490c6ceeb450aecdc82e28293031d10c7d73bf85e57bf041a97360aa2c5d99cc1df82d9c4b87413eae2ef048f94b4d3554cea73d92b0f7af96e0271c691e2bb5c67add7c6caf302256adedf7ab114da0acfe870d449a3a489f781d659e8beccda7bce9f4e8618b6bd2f4132ce798cdc7a60e7e1460a7299e3c6342a579626d22733e50f526ec2fa19a22b31e8ed50f23cd1fdf94c9154ed3a7609a2f1ff981fe1d3b5c807b281e4683cc6d6315cf95b9ade8641defcb32372f1c126e398ef7a5a2dce0a8a7f68bb74560f8f71837c2c2ebbcbf7fffb42ae1896f13f7c7479a0b46a28b6f55540f89444f63de0378e3d121be09e06cc9ded1c20e65876d36aa0c65e9645644786b620e2dd2ad648ddfcbf4a7e5b1a3a4ecfe7f64667a3f0b7e2f4418588ed35a2458cffeb39b93d26f18d2ab13bdce6aee58e7b99359ec2dfd95a9c16dc00d6ef18b7933a6f8dc65ccb55667138776f7dea101070dc8796e3774df84f40ae0c8229d0d6069e5c8f39a7c299677a09d367fc7b05e3bc380ee652cdc72595f74c7b1043d0e1ffbab734648c838dfb0527d971b602bc216c9619ef0abf5ac974a1ed57f4050aa510dd9c74f508277b39d7973bb2dfccc5eeb0618db8cd74046ff337f0a7bf2c8e03e10f642c1886798d71806ab1e888d9e5ee87d0838c5655cb21c6cb83313b5a631175dff4963772cce9108188b34ac87c81c41e662ee4dd2dd7b2bc707961b1e646c4047669dcb6584f0d8d770daf5d7e7deb2e388ab20e2573d171a88108e79d820e98f26c0b84aa8b2f4aa4968dbb818ea32293237c50ba75ee485f4c22adf2f741400bdf8d6a9cc7df7ecae576221665d7358448818bb4ae4562849e949e17ac16e0be16688e156b5cf15e098c627c0056a927ae5ba08d7291c96c8cbddcc148bf48a6d68c7974b94356f53754ef6171d757bf558bebd2ceec7f3c5dce04a4782f88c2c6036ae78ee206d0bc5289d20461a2e21908c2968c0699040a6fd866a577a99a9d2ec88745c815fd4a472c789244daae824d72ddc272aab68a8c3022e36f10454437c1886f3ff9927b64f232df414f27e429a4bef3083bc31a671d046ea5c1f5b8c3094d72868d9dfdc12c7334ac5f743cc5c365a9a6a15c1f240ac25880c7a9d1de290696cb766074a1d83d9278164adcf616c3bfabf63999a01966c998b7bb572774035a63ead49da73b5987f34775786645d0c5dd7c04a2f8a75dcae085213652f5bce3ea8b9b9bedd1cab3c5e9b88b152c9b8a7b79637d35911848b0c41e7cc7cca2ab4fe9a15f9c38bb4bb9390c4e2d8ce834ffd7a6cd85d7113d4521abb857774845c4291e6f6d010d97e3185bc799d83e3bb31501b3da786680df30fbc18eb41cbce611e8c0e9c72f69571ca10d3ef857d04d9c03ead7c6317d797a090fa1271ad9c7addfbcb412e9643d4fb33b1809c42623f474055fa9400a2027a7a885c8dfa4efe20666b4ee27d7529c134d7f28d53f175f6bf4b62faa2110d5b76f0f770c15e628181c1fcc18f970a9c34d24b2fc8c50ca9c07a7156ef4e5ff4bdf002eda0b11c1d359d0b59a54680704dbb9db631457879b27e0dfdbe50158fd9cf9b4cf77605c4ac4c95bd65fc9f6f9295a686647cb999090819cda700820c282c613cedcd218540bbc6f37b01c6567c4a1ea624f092a3a5cca2d6f0f0db231972fce627f0ecca0dee60f17551c5f8fdaeb5ab560b2ceb781cdb339361a0fbee1b9dffad59115138c8d6a70dda9ccc1bf0bbdd7fee15764845db875f6432559ff8dbc9055324431bc34e5b93d15da307317849eccd90c0c7b98870b9317c15a5959dcfb84c76dcc908c4fe6ba92126339bf06e458f6646df5e83ba7c3d35bc263b3222c8e9040068847749ca8e8f95045e4342aeb521eb3a5587ec268ed3aa6faf32b62b0bc41a9d549521f406fc308601d83cdd34b5f7b8df63e7b9a16519d35473d0b89c317beed3d3d9424b25384e35c5d92171376cae5c86300822d729cd3a8479583bef09527027dba5f11263c5cbbeb3834b7a5c1cba9aa5fee0c95ec3f17a33ec3d8047fff799187f5ae2040bbe913c226c34c9fbe4389dd728984257a816892b3cae3e43191dd291f0eb5";

        bytes32 postState = mips.step(encodeState(state), proof, 0);
        assertNotEq(postState, bytes32(0));
    }

    /// @notice Tests that the mips step function fails when the value of the exited field is
    ///         invalid (anything greater than 1).
    /// @param _exited Value to set the exited field to.
    function testFuzz_step_invalidExitedValue_fails(uint8 _exited) external {
        // Make sure the value of _exited is invalid.
        _exited = uint8(bound(uint256(_exited), 2, type(uint8).max));

        // Rest of this stuff doesn't matter very much, just setting up some state to edit.
        // Here just using the parameters for the ADD test below.
        uint32 insn = encodespec(17, 18, 8, 0x20);
        (MIPS.State memory state, bytes memory proof) = constructMIPSState(0, insn, 0x4, 0);

        // Compute the encoded state and manipulate it.
        bytes memory enc = encodeState(state);
        assembly {
            // Push offset by an additional 32 bytes (0x20) to account for length prefix
            mstore8(add(add(enc, 0x20), 89), _exited)
        }

        // Call the step function and expect a revert.
        vm.expectRevert(InvalidExitedValue.selector);
        mips.step(enc, proof, 0);
    }

    function test_add_succeeds() external {
        uint32 insn = encodespec(17, 18, 8, 0x20); // add t0, s1, s2
        (MIPS.State memory state, bytes memory proof) = constructMIPSState(0, insn, 0x8, 0);
        state.registers[17] = 12;
        state.registers[18] = 20;
        bytes memory encodedState = encodeState(state);

        MIPS.State memory expect;
        expect.memRoot = state.memRoot;
        expect.pc = state.nextPC;
        expect.nextPC = state.nextPC + 4;
        expect.step = state.step + 1;
        expect.registers[8] = state.registers[17] + state.registers[18]; // t0
        expect.registers[17] = state.registers[17];
        expect.registers[18] = state.registers[18];

        bytes32 postState = mips.step(encodedState, proof, 0);
        assertEq(postState, outputState(expect), "unexpected post state");
    }

    function test_addu_succeeds() external {
        uint32 insn = encodespec(17, 18, 8, 0x21); // addu t0, s1, s2
        (MIPS.State memory state, bytes memory proof) = constructMIPSState(0, insn, 0x8, 0);
        state.registers[17] = 12;
        state.registers[18] = 20;
        bytes memory encodedState = encodeState(state);

        MIPS.State memory expect;
        expect.memRoot = state.memRoot;
        expect.pc = state.nextPC;
        expect.nextPC = state.nextPC + 4;
        expect.step = state.step + 1;
        expect.registers[8] = state.registers[17] + state.registers[18]; // t0
        expect.registers[17] = state.registers[17];
        expect.registers[18] = state.registers[18];

        bytes32 postState = mips.step(encodedState, proof, 0);
        assertEq(postState, outputState(expect), "unexpected post state");
    }

    function test_addi_succeeds() external {
        uint16 imm = 40;
        uint32 insn = encodeitype(0x8, 17, 8, imm); // addi t0, s1, 40
        (MIPS.State memory state, bytes memory proof) = constructMIPSState(0, insn, 0x8, 0);
        state.registers[8] = 1; // t0
        state.registers[17] = 4; // s1
        bytes memory encodedState = encodeState(state);

        MIPS.State memory expect;
        expect.memRoot = state.memRoot;
        expect.pc = state.nextPC;
        expect.nextPC = state.nextPC + 4;
        expect.step = state.step + 1;
        expect.registers[8] = state.registers[17] + imm;
        expect.registers[17] = state.registers[17];

        bytes32 postState = mips.step(encodedState, proof, 0);
        assertEq(postState, outputState(expect), "unexpected post state");
    }

    function test_addiSign_succeeds() external {
        uint16 imm = 0xfffe; // -2
        uint32 insn = encodeitype(0x8, 17, 8, imm); // addi t0, s1, 40
        (MIPS.State memory state, bytes memory proof) = constructMIPSState(0, insn, 0x8, 0);
        state.registers[8] = 1; // t0
        state.registers[17] = 2; // s1
        bytes memory encodedState = encodeState(state);

        MIPS.State memory expect;
        expect.memRoot = state.memRoot;
        expect.pc = state.nextPC;
        expect.nextPC = state.nextPC + 4;
        expect.step = state.step + 1;
        expect.registers[8] = 0;
        expect.registers[17] = state.registers[17];

        bytes32 postState = mips.step(encodedState, proof, 0);
        assertEq(postState, outputState(expect), "unexpected post state");
    }

    function test_addui_succeeds() external {
        uint16 imm = 40;
        uint32 insn = encodeitype(0x9, 17, 8, imm); // addui t0, s1, 40
        (MIPS.State memory state, bytes memory proof) = constructMIPSState(0, insn, 0x8, 0);
        state.registers[8] = 1; // t0
        state.registers[17] = 4; // s1
        bytes memory encodedState = encodeState(state);

        MIPS.State memory expect;
        expect.memRoot = state.memRoot;
        expect.pc = state.nextPC;
        expect.nextPC = state.nextPC + 4;
        expect.step = state.step + 1;
        expect.registers[8] = state.registers[17] + imm;
        expect.registers[17] = state.registers[17];

        bytes32 postState = mips.step(encodedState, proof, 0);
        assertEq(postState, outputState(expect), "unexpected post state");
    }

    function test_sub_succeeds() external {
        uint32 insn = encodespec(17, 18, 8, 0x22); // sub t0, s1, s2
        (MIPS.State memory state, bytes memory proof) = constructMIPSState(0, insn, 0x8, 0);
        state.registers[17] = 20;
        state.registers[18] = 12;
        bytes memory encodedState = encodeState(state);

        MIPS.State memory expect;
        expect.memRoot = state.memRoot;
        expect.pc = state.nextPC;
        expect.nextPC = state.nextPC + 4;
        expect.step = state.step + 1;
        expect.registers[8] = state.registers[17] - state.registers[18]; // t0
        expect.registers[17] = state.registers[17];
        expect.registers[18] = state.registers[18];

        bytes32 postState = mips.step(encodedState, proof, 0);
        assertEq(postState, outputState(expect), "unexpected post state");
    }

    function test_subu_succeeds() external {
        uint32 insn = encodespec(17, 18, 8, 0x23); // subu t0, s1, s2
        (MIPS.State memory state, bytes memory proof) = constructMIPSState(0, insn, 0x8, 0);
        state.registers[17] = 20;
        state.registers[18] = 12;
        bytes memory encodedState = encodeState(state);

        MIPS.State memory expect;
        expect.memRoot = state.memRoot;
        expect.pc = state.nextPC;
        expect.nextPC = state.nextPC + 4;
        expect.step = state.step + 1;
        expect.registers[8] = state.registers[17] - state.registers[18]; // t0
        expect.registers[17] = state.registers[17];
        expect.registers[18] = state.registers[18];

        bytes32 postState = mips.step(encodedState, proof, 0);
        assertEq(postState, outputState(expect), "unexpected post state");
    }

    function test_and_succeeds() external {
        uint32 insn = encodespec(17, 18, 8, 0x24); // and t0, s1, s2
        (MIPS.State memory state, bytes memory proof) = constructMIPSState(0, insn, 0x8, 0);
        state.registers[17] = 1200;
        state.registers[18] = 490;
        bytes memory encodedState = encodeState(state);

        MIPS.State memory expect;
        expect.memRoot = state.memRoot;
        expect.pc = state.nextPC;
        expect.nextPC = state.nextPC + 4;
        expect.step = state.step + 1;
        expect.registers[8] = state.registers[17] & state.registers[18]; // t0
        expect.registers[17] = state.registers[17];
        expect.registers[18] = state.registers[18];

        bytes32 postState = mips.step(encodedState, proof, 0);
        assertEq(postState, outputState(expect), "unexpected post state");
    }

    function test_andi_succeeds() external {
        uint16 imm = 40;
        uint32 insn = encodeitype(0xc, 17, 8, imm); // andi t0, s1, 40
        (MIPS.State memory state, bytes memory proof) = constructMIPSState(0, insn, 0x8, 0);
        state.registers[8] = 1; // t0
        state.registers[17] = 4; // s1
        bytes memory encodedState = encodeState(state);

        MIPS.State memory expect;
        expect.memRoot = state.memRoot;
        expect.pc = state.nextPC;
        expect.nextPC = state.nextPC + 4;
        expect.step = state.step + 1;
        expect.registers[8] = state.registers[17] & imm;
        expect.registers[17] = state.registers[17];

        bytes32 postState = mips.step(encodedState, proof, 0);
        assertEq(postState, outputState(expect), "unexpected post state");
    }

    function test_or_succeeds() external {
        uint32 insn = encodespec(17, 18, 8, 0x25); // or t0, s1, s2
        (MIPS.State memory state, bytes memory proof) = constructMIPSState(0, insn, 0x8, 0);
        state.registers[17] = 1200;
        state.registers[18] = 490;
        bytes memory encodedState = encodeState(state);

        MIPS.State memory expect;
        expect.memRoot = state.memRoot;
        expect.pc = state.nextPC;
        expect.nextPC = state.nextPC + 4;
        expect.step = state.step + 1;
        expect.registers[8] = state.registers[17] | state.registers[18]; // t0
        expect.registers[17] = state.registers[17];
        expect.registers[18] = state.registers[18];

        bytes32 postState = mips.step(encodedState, proof, 0);
        assertEq(postState, outputState(expect), "unexpected post state");
    }

    function test_ori_succeeds() external {
        uint16 imm = 40;
        uint32 insn = encodeitype(0xd, 17, 8, imm); // ori t0, s1, 40
        (MIPS.State memory state, bytes memory proof) = constructMIPSState(0, insn, 0x8, 0);
        state.registers[8] = 1; // t0
        state.registers[17] = 4; // s1
        bytes memory encodedState = encodeState(state);

        MIPS.State memory expect;
        expect.memRoot = state.memRoot;
        expect.pc = state.nextPC;
        expect.nextPC = state.nextPC + 4;
        expect.step = state.step + 1;
        expect.registers[8] = state.registers[17] | imm;
        expect.registers[17] = state.registers[17];

        bytes32 postState = mips.step(encodedState, proof, 0);
        assertEq(postState, outputState(expect), "unexpected post state");
    }

    function test_xor_succeeds() external {
        uint32 insn = encodespec(17, 18, 8, 0x26); // xor t0, s1, s2
        (MIPS.State memory state, bytes memory proof) = constructMIPSState(0, insn, 0x8, 0);
        state.registers[17] = 1200;
        state.registers[18] = 490;
        bytes memory encodedState = encodeState(state);

        MIPS.State memory expect;
        expect.memRoot = state.memRoot;
        expect.pc = state.nextPC;
        expect.nextPC = state.nextPC + 4;
        expect.step = state.step + 1;
        expect.registers[8] = state.registers[17] ^ state.registers[18]; // t0
        expect.registers[17] = state.registers[17];
        expect.registers[18] = state.registers[18];

        bytes32 postState = mips.step(encodedState, proof, 0);
        assertEq(postState, outputState(expect), "unexpected post state");
    }

    function test_xori_succeeds() external {
        uint16 imm = 40;
        uint32 insn = encodeitype(0xe, 17, 8, imm); // xori t0, s1, 40
        (MIPS.State memory state, bytes memory proof) = constructMIPSState(0, insn, 0x8, 0);
        state.registers[8] = 1; // t0
        state.registers[17] = 4; // s1
        bytes memory encodedState = encodeState(state);

        MIPS.State memory expect;
        expect.memRoot = state.memRoot;
        expect.pc = state.nextPC;
        expect.nextPC = state.nextPC + 4;
        expect.step = state.step + 1;
        expect.registers[8] = state.registers[17] ^ imm;
        expect.registers[17] = state.registers[17];

        bytes32 postState = mips.step(encodedState, proof, 0);
        assertEq(postState, outputState(expect), "unexpected post state");
    }

    function test_nor_succeeds() external {
        uint32 insn = encodespec(17, 18, 8, 0x27); // nor t0, s1, s2
        (MIPS.State memory state, bytes memory proof) = constructMIPSState(0, insn, 0x8, 0);
        state.registers[17] = 1200;
        state.registers[18] = 490;
        bytes memory encodedState = encodeState(state);

        MIPS.State memory expect;
        expect.memRoot = state.memRoot;
        expect.pc = state.nextPC;
        expect.nextPC = state.nextPC + 4;
        expect.step = state.step + 1;
        expect.registers[8] = ~(state.registers[17] | state.registers[18]); // t0
        expect.registers[17] = state.registers[17];
        expect.registers[18] = state.registers[18];

        bytes32 postState = mips.step(encodedState, proof, 0);
        assertEq(postState, outputState(expect), "unexpected post state");
    }

    function test_slt_succeeds() external {
        uint32 insn = encodespec(17, 18, 8, 0x2a); // slt t0, s1, s2
        (MIPS.State memory state, bytes memory proof) = constructMIPSState(0, insn, 0x4, 0);
        state.registers[17] = 0xFF_FF_FF_FF_FF_FF_FF_FE; // -2
        state.registers[18] = 5;

        MIPS.State memory expect;
        expect.memRoot = state.memRoot;
        expect.pc = state.nextPC;
        expect.nextPC = state.nextPC + 4;
        expect.step = state.step + 1;
        expect.registers[8] = 1; // t0
        expect.registers[17] = state.registers[17];
        expect.registers[18] = state.registers[18];

        bytes32 postState = mips.step(encodeState(state), proof, 0);
        assertEq(postState, outputState(expect), "unexpected post state");

        // swap and check again
        uint64 tmp = state.registers[17];
        state.registers[17] = state.registers[18];
        state.registers[18] = tmp;
        expect.registers[17] = state.registers[17];
        expect.registers[18] = state.registers[18];
        expect.registers[8] = 0; // t0
        postState = mips.step(encodeState(state), proof, 0);
        assertEq(postState, outputState(expect), "unexpected post state");
    }

    function test_sltu_succeeds() external {
        uint32 insn = encodespec(17, 18, 8, 0x2b); // sltu t0, s1, s2
        (MIPS.State memory state, bytes memory proof) = constructMIPSState(0, insn, 0x8, 0);
        state.registers[17] = 1200;
        state.registers[18] = 490;
        bytes memory encodedState = encodeState(state);

        MIPS.State memory expect;
        expect.memRoot = state.memRoot;
        expect.pc = state.nextPC;
        expect.nextPC = state.nextPC + 4;
        expect.step = state.step + 1;
        expect.registers[8] = state.registers[17] < state.registers[18] ? 1 : 0; // t0
        expect.registers[17] = state.registers[17];
        expect.registers[18] = state.registers[18];

        bytes32 postState = mips.step(encodedState, proof, 0);
        assertEq(postState, outputState(expect), "unexpected post state");
    }

    function test_lb_succeeds() external {
        uint32 t1 = 0x100;
        uint32 insn = encodeitype(0x20, 0x9, 0x8, 0x4); // lb $t0, 4($t1)
        (MIPS.State memory state, bytes memory proof) = constructMIPSState(0, insn, t1 + 4, 0x12_00_00_00);
        state.registers[8] = 0; // t0
        state.registers[9] = t1;
        bytes memory encodedState = encodeState(state);

        MIPS.State memory expect;
        expect.memRoot = state.memRoot;
        expect.pc = state.nextPC;
        expect.nextPC = state.nextPC + 4;
        expect.step = state.step + 1;
        expect.registers[8] = 0x12; // t0
        expect.registers[9] = t1;

        bytes32 postState = mips.step(encodedState, proof, 0);
        assertEq(postState, outputState(expect), "unexpected post state");
    }

    function test_lh_succeeds() external {
        uint32 t1 = 0x100;
        uint32 val = 0x12_23_00_00;
        uint32 insn = encodeitype(0x21, 0x9, 0x8, 0x4); // lh $t0, 4($t1)

        (MIPS.State memory state, bytes memory proof) = constructMIPSState(0, insn, t1 + 4, val);
        state.registers[8] = 0; // t0
        state.registers[9] = t1;
        bytes memory encodedState = encodeState(state);

        MIPS.State memory expect;
        expect.memRoot = state.memRoot;
        expect.pc = state.nextPC;
        expect.nextPC = state.nextPC + 4;
        expect.step = state.step + 1;
        expect.registers[8] = 0x12_23; // t0
        expect.registers[9] = t1;

        bytes32 postState = mips.step(encodedState, proof, 0);
        assertEq(postState, outputState(expect), "unexpected post state");
    }

    function test_lw_succeeds() external {
        uint32 t1 = 0x100;
        uint32 val = 0x12_23_45_67;
        uint32 insn = encodeitype(0x23, 0x9, 0x8, 0x4); // lw $t0, 4($t1)

        (MIPS.State memory state, bytes memory proof) = constructMIPSState(0, insn, t1 + 4, val);
        state.registers[8] = 0; // t0
        state.registers[9] = t1;
        bytes memory encodedState = encodeState(state);

        MIPS.State memory expect;
        expect.memRoot = state.memRoot;
        expect.pc = state.nextPC;
        expect.nextPC = state.nextPC + 4;
        expect.step = state.step + 1;
        expect.registers[8] = val; // t0
        expect.registers[9] = t1;

        bytes32 postState = mips.step(encodedState, proof, 0);
        assertEq(postState, outputState(expect), "unexpected post state");
    }

    function test_lbu_succeeds() external {
        uint32 t1 = 0x100;
        uint32 insn = encodeitype(0x24, 0x9, 0x8, 0x4); // lbu $t0, 4($t1)
        (MIPS.State memory state, bytes memory proof) = constructMIPSState(0, insn, t1 + 4, 0x12_23_00_00);
        state.registers[8] = 0; // t0
        state.registers[9] = t1;
        bytes memory encodedState = encodeState(state);

        MIPS.State memory expect;
        expect.memRoot = state.memRoot;
        expect.pc = state.nextPC;
        expect.nextPC = state.nextPC + 4;
        expect.step = state.step + 1;
        expect.registers[8] = 0x12; // t0
        expect.registers[9] = t1;

        bytes32 postState = mips.step(encodedState, proof, 0);
        assertEq(postState, outputState(expect), "unexpected post state");
    }

    function test_lhu_succeeds() external {
        uint32 t1 = 0x100;
        uint32 insn = encodeitype(0x25, 0x9, 0x8, 0x4); // lhu $t0, 4($t1)
        (MIPS.State memory state, bytes memory proof) = constructMIPSState(0, insn, t1 + 4, 0x12_23_00_00);
        state.registers[8] = 0; // t0
        state.registers[9] = t1;
        bytes memory encodedState = encodeState(state);

        MIPS.State memory expect;
        expect.memRoot = state.memRoot;
        expect.pc = state.nextPC;
        expect.nextPC = state.nextPC + 4;
        expect.step = state.step + 1;
        expect.registers[8] = 0x12_23; // t0
        expect.registers[9] = t1;

        bytes32 postState = mips.step(encodedState, proof, 0);
        assertEq(postState, outputState(expect), "unexpected post state");
    }

    function test_lwl_succeeds() external {
        uint32 t1 = 0x100;
        uint32 insn = encodeitype(0x22, 0x9, 0x8, 0x4); // lwl $t0, 4($t1)
        (MIPS.State memory state, bytes memory proof) = constructMIPSState(0, insn, t1 + 4, 0x12_34_56_78);
        state.registers[8] = 0xaa_bb_cc_dd; // t0
        state.registers[9] = t1;

        MIPS.State memory expect;
        expect.memRoot = state.memRoot;
        expect.pc = state.nextPC;
        expect.nextPC = state.nextPC + 4;
        expect.step = state.step + 1;
        expect.registers[8] = 0x12_34_56_78; // t0
        expect.registers[9] = t1;

        bytes32 postState = mips.step(encodeState(state), proof, 0);
        assertEq(postState, outputState(expect), "unexpected post state");

        // test unaligned address
        insn = encodeitype(0x22, 0x9, 0x8, 0x5); // lwl $t0, 5($t1)
        (state.memRoot, proof) = ffi.getCannonMemoryProof(0, insn, t1 + 4, 0x12_34_56_78);
        expect.memRoot = state.memRoot;
        expect.registers[8] = 0x34_56_78_dd; // t0
        postState = mips.step(encodeState(state), proof, 0);
        assertEq(postState, outputState(expect), "unexpected post state");
    }

    function test_lwr_succeeds() external {
        uint32 t1 = 0x100;
        uint32 insn = encodeitype(0x26, 0x9, 0x8, 0x4); // lwr $t0, 4($t1)
        (MIPS.State memory state, bytes memory proof) = constructMIPSState(0, insn, t1 + 4, 0x12_34_56_78);
        state.registers[8] = 0xFF_FF_FF_FF_aa_bb_cc_dd; // t0
        state.registers[9] = t1;

        MIPS.State memory expect;
        expect.memRoot = state.memRoot;
        expect.pc = state.nextPC;
        expect.nextPC = state.nextPC + 4;
        expect.step = state.step + 1;
        expect.registers[8] = 0xFF_FF_FF_FF_aa_bb_cc_12; // t0
        expect.registers[9] = t1;

        bytes32 postState = mips.step(encodeState(state), proof, 0);
        assertEq(postState, outputState(expect), "unexpected post state");

        // test unaligned address
        insn = encodeitype(0x26, 0x9, 0x8, 0x5); // lwr $t0, 5($t1)
        (state.memRoot, proof) = ffi.getCannonMemoryProof(0, insn, t1 + 4, 0x12_34_56_78);
        expect.memRoot = state.memRoot;
        expect.registers[8] = 0xFF_FF_FF_FF_aa_bb_12_34; // t0
        postState = mips.step(encodeState(state), proof, 0);
        assertEq(postState, outputState(expect), "unexpected post state");
    }

    function test_sb_succeeds() external {
        uint32 t1 = 0x100;
        uint32 insn = encodeitype(0x28, 0x9, 0x8, 0x4); // sb $t0, 4($t1)
        // note. cannon memory is zero-initalized. mem[t+4] = 0 is a no-op
        (MIPS.State memory state, bytes memory proof) = constructMIPSState(0, insn, t1 + 4, 0);
        state.registers[8] = 0xaa_bb_cc_dd; // t0
        state.registers[9] = t1;

        MIPS.State memory expect;
        (expect.memRoot,) = ffi.getCannonMemoryProof(0, insn, t1 + 4, 0xdd_00_00_00);
        expect.pc = state.nextPC;
        expect.nextPC = state.nextPC + 4;
        expect.step = state.step + 1;
        expect.registers[8] = state.registers[8];
        expect.registers[9] = state.registers[9];

        bytes32 postState = mips.step(encodeState(state), proof, 0);
        assertEq(postState, outputState(expect), "unexpected post state");
    }

    function test_sh_succeeds() external {
        uint32 t1 = 0x100;
        uint32 insn = encodeitype(0x29, 0x9, 0x8, 0x4); // sh $t0, 4($t1)
        (MIPS.State memory state, bytes memory proof) = constructMIPSState(0, insn, t1 + 4, 0);
        state.registers[8] = 0xaa_bb_cc_dd; // t0
        state.registers[9] = t1;

        MIPS.State memory expect;
        (expect.memRoot,) = ffi.getCannonMemoryProof(0, insn, t1 + 4, 0xcc_dd_00_00);
        expect.pc = state.nextPC;
        expect.nextPC = state.nextPC + 4;
        expect.step = state.step + 1;
        expect.registers[8] = state.registers[8];
        expect.registers[9] = state.registers[9];

        bytes32 postState = mips.step(encodeState(state), proof, 0);
        assertEq(postState, outputState(expect), "unexpected post state");
    }

    function test_swl_succeeds() external {
        uint32 t1 = 0x100;
        uint32 insn = encodeitype(0x2a, 0x9, 0x8, 0x4); // swl $t0, 4($t1)
        (MIPS.State memory state, bytes memory proof) = constructMIPSState(0, insn, t1 + 4, 0);
        state.registers[8] = 0xaa_bb_cc_dd; // t0
        state.registers[9] = t1;

        MIPS.State memory expect;
        (expect.memRoot,) = ffi.getCannonMemoryProof(0, insn, t1 + 4, 0xaa_bb_cc_dd);
        expect.pc = state.nextPC;
        expect.nextPC = state.nextPC + 4;
        expect.step = state.step + 1;
        expect.registers[8] = state.registers[8];
        expect.registers[9] = state.registers[9];

        bytes32 postState = mips.step(encodeState(state), proof, 0);
        assertEq(postState, outputState(expect), "unexpected post state");
    }

    function test_sw_succeeds() external {
        uint32 t1 = 0x100;
        uint32 insn = encodeitype(0x2b, 0x9, 0x8, 0x8); // sw $t0, 8($t1)
        (MIPS.State memory state, bytes memory proof) = constructMIPSState(0, insn, t1 + 8, 0);
        state.registers[8] = 0x0a_bb_cc_dd; // t0
        state.registers[9] = t1;

        MIPS.State memory expect;
        (expect.memRoot,) = ffi.getCannonMemoryProof(0, insn, t1 + 8, 0x0a_bb_cc_dd);
        expect.pc = state.nextPC;
        expect.nextPC = state.nextPC + 4;
        expect.step = state.step + 1;
        expect.registers[8] = state.registers[8];
        expect.registers[9] = state.registers[9];

        bytes32 postState = mips.step(encodeState(state), proof, 0);
        assertEq(postState, outputState(expect), "unexpected post state");
    }

    function test_swr_succeeds() external {
        uint32 t1 = 0x100;
        uint32 insn = encodeitype(0x2e, 0x9, 0x8, 0x5); // swr $t0, 5($t1)
        (MIPS.State memory state, bytes memory proof) = constructMIPSState(0, insn, t1 + 4, 0);
        state.registers[8] = 0xaa_bb_cc_dd; // t0
        state.registers[9] = t1;

        MIPS.State memory expect;
        (expect.memRoot,) = ffi.getCannonMemoryProof(0, insn, t1 + 4, 0xcc_dd_00_00);
        expect.pc = state.nextPC;
        expect.nextPC = state.nextPC + 4;
        expect.step = state.step + 1;
        expect.registers[8] = state.registers[8];
        expect.registers[9] = state.registers[9];

        bytes32 postState = mips.step(encodeState(state), proof, 0);
        assertEq(postState, outputState(expect), "unexpected post state");
    }

    function test_ll_succeeds() external {
        uint64 t1 = 0x100;
        uint64 val = 0x02_23_45_67;
        uint32 insn = encodeitype(0x30, 0x9, 0x8, 0x8); // ll $t0, 8($t1)

        (MIPS.State memory state, bytes memory proof) = constructMIPSState(0, insn, t1 + 8, val);
        state.registers[8] = 0; // t0
        state.registers[9] = t1;
        bytes memory encodedState = encodeState(state);

        MIPS.State memory expect;
        expect.memRoot = state.memRoot;
        expect.pc = state.nextPC;
        expect.nextPC = state.nextPC + 4;
        expect.step = state.step + 1;
        expect.registers[8] = val; // t0
        expect.registers[9] = t1;

        bytes32 postState = mips.step(encodedState, proof, 0);
        assertEq(postState, outputState(expect), "unexpected post state");
    }

    function test_sc_succeeds() external {
        uint32 t1 = 0x100;
        uint32 insn = encodeitype(0x38, 0x9, 0x8, 0x4); // sc $t0, 4($t1)
        (MIPS.State memory state, bytes memory proof) = constructMIPSState(0, insn, t1 + 4, 0);
        state.registers[8] = 0xaa_bb_cc_dd; // t0
        state.registers[9] = t1;

        MIPS.State memory expect;
        (expect.memRoot,) = ffi.getCannonMemoryProof(0, insn, t1 + 4, 0xaa_bb_cc_dd);
        expect.pc = state.nextPC;
        expect.nextPC = state.nextPC + 4;
        expect.step = state.step + 1;
        expect.registers[8] = 0x1;
        expect.registers[9] = state.registers[9];

        bytes32 postState = mips.step(encodeState(state), proof, 0);
        assertEq(postState, outputState(expect), "unexpected post state");
    }

    function test_movn_succeeds() external {
        // test mips mov instruction
        uint32 insn = encodespec(0x9, 0xa, 0x8, 0xb); // movn $t0, $t1, $t2
        (MIPS.State memory state, bytes memory proof) = constructMIPSState(0, insn, 0x8, 0);
        state.registers[8] = 0xa; // t0
        state.registers[9] = 0xb; // t1
        state.registers[10] = 0x1; // t2

        MIPS.State memory expect;
        expect.memRoot = state.memRoot;
        expect.pc = state.nextPC;
        expect.nextPC = state.nextPC + 4;
        expect.step = state.step + 1;
        expect.registers[8] = state.registers[9];
        expect.registers[9] = state.registers[9];
        expect.registers[10] = state.registers[10];

        bytes32 postState = mips.step(encodeState(state), proof, 0);
        assertEq(postState, outputState(expect), "unexpected post state");

        state.registers[10] = 0x0; // t2
        expect.registers[10] = 0x0; // t2
        expect.registers[8] = state.registers[8];
        postState = mips.step(encodeState(state), proof, 0);
        assertEq(postState, outputState(expect), "unexpected post state");
    }

    function test_movz_succeeds() external {
        // test mips mov instruction
        uint32 insn = encodespec(0x9, 0xa, 0x8, 0xa); // movz $t0, $t1, $t2
        (MIPS.State memory state, bytes memory proof) = constructMIPSState(0, insn, 0x8, 0);
        state.registers[8] = 0xa; // t0
        state.registers[9] = 0xb; // t1
        state.registers[10] = 0x0; // t2

        MIPS.State memory expect;
        expect.memRoot = state.memRoot;
        expect.pc = state.nextPC;
        expect.nextPC = state.nextPC + 4;
        expect.step = state.step + 1;
        expect.registers[8] = state.registers[9];
        expect.registers[9] = state.registers[9];
        expect.registers[10] = state.registers[10];

        bytes32 postState = mips.step(encodeState(state), proof, 0);
        assertEq(postState, outputState(expect), "unexpected post state");

        state.registers[10] = 0x1; // t2
        expect.registers[10] = 0x1; // t2
        expect.registers[8] = state.registers[8];
        postState = mips.step(encodeState(state), proof, 0);
        assertEq(postState, outputState(expect), "unexpected post state");
    }

    function test_mflo_succeeds() external {
        uint32 insn = encodespec(0x0, 0x0, 0x8, 0x12); // mflo $t0
        (MIPS.State memory state, bytes memory proof) = constructMIPSState(0, insn, 0x8, 0);
        state.lo = 0xdeadbeef;

        MIPS.State memory expect;
        expect.memRoot = state.memRoot;
        expect.pc = state.nextPC;
        expect.nextPC = state.nextPC + 4;
        expect.step = state.step + 1;
        expect.lo = state.lo;
        expect.registers[8] = state.lo;

        bytes32 postState = mips.step(encodeState(state), proof, 0);
        assertEq(postState, outputState(expect), "unexpected post state");
    }

    function test_mfhi_succeeds() external {
        uint32 insn = encodespec(0x0, 0x0, 0x8, 0x10); // mfhi $t0
        (MIPS.State memory state, bytes memory proof) = constructMIPSState(0, insn, 0x8, 0);
        state.hi = 0xdeadbeef;

        MIPS.State memory expect;
        expect.memRoot = state.memRoot;
        expect.pc = state.nextPC;
        expect.nextPC = state.nextPC + 4;
        expect.step = state.step + 1;
        expect.hi = state.hi;
        expect.registers[8] = state.hi;

        bytes32 postState = mips.step(encodeState(state), proof, 0);
        assertEq(postState, outputState(expect), "unexpected post state");
    }

    function test_mthi_succeeds() external {
        uint32 insn = encodespec(0x8, 0x0, 0x0, 0x11); // mthi $t0
        (MIPS.State memory state, bytes memory proof) = constructMIPSState(0, insn, 0x8, 0);
        state.registers[8] = 0xdeadbeef; // t0

        MIPS.State memory expect;
        expect.memRoot = state.memRoot;
        expect.pc = state.nextPC;
        expect.nextPC = state.nextPC + 4;
        expect.step = state.step + 1;
        expect.hi = state.registers[8];
        expect.registers[8] = state.registers[8];

        bytes32 postState = mips.step(encodeState(state), proof, 0);
        assertEq(postState, outputState(expect), "unexpected post state");
    }

    function test_mtlo_succeeds() external {
        uint32 insn = encodespec(0x8, 0x0, 0x0, 0x13); // mtlo $t0
        (MIPS.State memory state, bytes memory proof) = constructMIPSState(0, insn, 0x8, 0);
        state.registers[8] = 0xdeadbeef; // t0

        MIPS.State memory expect;
        expect.memRoot = state.memRoot;
        expect.pc = state.nextPC;
        expect.nextPC = state.nextPC + 4;
        expect.step = state.step + 1;
        expect.lo = state.registers[8];
        expect.registers[8] = state.registers[8];

        bytes32 postState = mips.step(encodeState(state), proof, 0);
        assertEq(postState, outputState(expect), "unexpected post state");
    }

    function test_mul_succeeds() external {
        uint32 insn = encodespec2(0x9, 0xa, 0x8, 0x2); // mul t0, t1, t2
        (MIPS.State memory state, bytes memory proof) = constructMIPSState(0, insn, 0x8, 0);
        state.registers[9] = 5; // t1
        state.registers[10] = 2; // t2

        MIPS.State memory expect;
        expect.memRoot = state.memRoot;
        expect.pc = state.nextPC;
        expect.nextPC = state.nextPC + 4;
        expect.step = state.step + 1;
        expect.registers[8] = state.registers[9] * state.registers[10]; // t0
        expect.registers[9] = 5;
        expect.registers[10] = 2;

        bytes32 postState = mips.step(encodeState(state), proof, 0);
        assertEq(postState, outputState(expect), "unexpected post state");
    }

    function test_mult_succeeds() external {
        uint32 insn = encodespec(0x9, 0xa, 0x0, 0x18); // mult t1, t2
        (MIPS.State memory state, bytes memory proof) = constructMIPSState(0, insn, 0x8, 0);
        state.registers[9] = 0x0F_FF_00_00; // t1
        state.registers[10] = 100; // t2

        MIPS.State memory expect;
        expect.memRoot = state.memRoot;
        expect.pc = state.nextPC;
        expect.nextPC = state.nextPC + 4;
        expect.step = state.step + 1;
        expect.registers[9] = state.registers[9];
        expect.registers[10] = state.registers[10];
        expect.lo = 0x3F_9C_00_00;
        expect.hi = 0x6;

        bytes memory enc = encodeState(state);
        bytes32 postState = mips.step(enc, proof, 0);
        assertEq(postState, outputState(expect), "unexpected post state");
    }

    function test_multu_succeeds() external {
        uint32 insn = encodespec(0x9, 0xa, 0x0, 0x19); // multu t1, t2
        (MIPS.State memory state, bytes memory proof) = constructMIPSState(0, insn, 0x8, 0);
        state.registers[9] = 0x0F_FF_00_00; // t1
        state.registers[10] = 100; // t2

        MIPS.State memory expect;
        expect.memRoot = state.memRoot;
        expect.pc = state.nextPC;
        expect.nextPC = state.nextPC + 4;
        expect.step = state.step + 1;
        expect.registers[9] = state.registers[9];
        expect.registers[10] = state.registers[10];
        expect.lo = 0x3F_9C_00_00;
        expect.hi = 0x6;

        bytes memory enc = encodeState(state);
        bytes32 postState = mips.step(enc, proof, 0);
        assertEq(postState, outputState(expect), "unexpected post state");
    }

    function test_div_succeeds() external {
        uint32 insn = encodespec(0x9, 0xa, 0x0, 0x1a); // div t1, t2
        (MIPS.State memory state, bytes memory proof) = constructMIPSState(0, insn, 0x8, 0);
        state.registers[9] = 5; // t1
        state.registers[10] = 2; // t2

        MIPS.State memory expect;
        expect.memRoot = state.memRoot;
        expect.pc = state.nextPC;
        expect.nextPC = state.nextPC + 4;
        expect.step = state.step + 1;
        expect.registers[9] = state.registers[9];
        expect.registers[10] = state.registers[10];
        expect.lo = 2;
        expect.hi = 1;

        bytes memory enc = encodeState(state);
        bytes32 postState = mips.step(enc, proof, 0);
        assertEq(postState, outputState(expect), "unexpected post state");
    }

    function test_divu_succeeds() external {
        uint32 insn = encodespec(0x9, 0xa, 0x0, 0x1b); // divu t1, t2
        (MIPS.State memory state, bytes memory proof) = constructMIPSState(0, insn, 0x8, 0);
        state.registers[9] = 5; // t1
        state.registers[10] = 2; // t2

        MIPS.State memory expect;
        expect.memRoot = state.memRoot;
        expect.pc = state.nextPC;
        expect.nextPC = state.nextPC + 4;
        expect.step = state.step + 1;
        expect.registers[9] = state.registers[9];
        expect.registers[10] = state.registers[10];
        expect.lo = 2;
        expect.hi = 1;

        bytes memory enc = encodeState(state);
        bytes32 postState = mips.step(enc, proof, 0);
        assertEq(postState, outputState(expect), "unexpected post state");
    }

    function test_div_byZero_fails() external {
        uint32 insn = encodespec(0x9, 0xa, 0x0, 0x1a); // div t1, t2
        (MIPS.State memory state, bytes memory proof) = constructMIPSState(0, insn, 0x8, 0);
        state.registers[9] = 5; // t1
        state.registers[10] = 0; // t2

        vm.expectRevert("MIPS: division by zero");
        mips.step(encodeState(state), proof, 0);
    }

    function test_divu_byZero_fails() external {
        uint32 insn = encodespec(0x9, 0xa, 0x0, 0x1b); // divu t1, t2
        (MIPS.State memory state, bytes memory proof) = constructMIPSState(0, insn, 0x8, 0);
        state.registers[9] = 5; // t1
        state.registers[10] = 0; // t2

        vm.expectRevert("MIPS: division by zero");
        mips.step(encodeState(state), proof, 0);
    }

    function test_beq_succeeds() external {
        uint16 boff = 0x10;
        uint32 insn = encodeitype(0x4, 0x9, 0x8, boff); // beq $t0, $t1, 16
        (MIPS.State memory state, bytes memory proof) = constructMIPSState(0, insn, 0x8, 0);
        state.registers[8] = 0xdeadbeef; // t0
        state.registers[9] = 0xdeadbeef; // t1

        MIPS.State memory expect;
        expect.memRoot = state.memRoot;
        expect.pc = state.nextPC;
        expect.nextPC = state.nextPC + (uint32(boff) << 2);
        expect.step = state.step + 1;
        expect.registers[8] = 0xdeadbeef;
        expect.registers[9] = 0xdeadbeef;

        bytes32 postState = mips.step(encodeState(state), proof, 0);
        assertEq(postState, outputState(expect), "unexpected post state");

        // branch not taken
        state.registers[8] = 0xaa;
        expect.registers[8] = 0xaa;
        expect.nextPC = state.nextPC + 4;
        postState = mips.step(encodeState(state), proof, 0);
        assertEq(postState, outputState(expect), "unexpected post state");
    }

    function test_bne_succeeds() external {
        uint16 boff = 0x10;
        uint32 insn = encodeitype(0x5, 0x9, 0x8, boff); // bne $t0, $t1, 16
        (MIPS.State memory state, bytes memory proof) = constructMIPSState(0, insn, 0x8, 0);
        state.registers[8] = 0xdeadbeef; // t0
        state.registers[9] = 0xaa; // t1

        MIPS.State memory expect;
        expect.memRoot = state.memRoot;
        expect.pc = state.nextPC;
        expect.nextPC = state.nextPC + (uint32(boff) << 2);
        expect.step = state.step + 1;
        expect.registers[8] = 0xdeadbeef;
        expect.registers[9] = 0xaa;

        bytes32 postState = mips.step(encodeState(state), proof, 0);
        assertEq(postState, outputState(expect), "unexpected post state");
    }

    function test_blez_succeeds() external {
        uint16 boff = 0x10;
        uint32 insn = encodeitype(0x6, 0x8, 0x0, boff); // blez $t0, 16
        (MIPS.State memory state, bytes memory proof) = constructMIPSState(0, insn, 0x8, 0);
        state.registers[8] = 0; // t0

        MIPS.State memory expect;
        expect.memRoot = state.memRoot;
        expect.pc = state.nextPC;
        expect.nextPC = state.nextPC + (uint32(boff) << 2);
        expect.step = state.step + 1;
        expect.registers[8] = 0;

        bytes32 postState = mips.step(encodeState(state), proof, 0);
        assertEq(postState, outputState(expect), "unexpected post state");
    }

    function test_bgtz_succeeds() external {
        uint16 boff = 0xa0;
        uint32 insn = encodeitype(0x7, 0x8, 0x0, boff); // bgtz $t0, 0xa0
        (MIPS.State memory state, bytes memory proof) = constructMIPSState(0, insn, 0x8, 0);
        state.registers[8] = 1; // t0

        MIPS.State memory expect;
        expect.memRoot = state.memRoot;
        expect.pc = state.nextPC;
        expect.nextPC = state.nextPC + (uint32(boff) << 2);
        expect.step = state.step + 1;
        expect.registers[8] = 1;

        bytes memory enc = encodeState(state);
        bytes32 postState = mips.step(enc, proof, 0);
        assertEq(postState, outputState(expect), "unexpected post state");
    }

    function test_bltz_succeeds() external {
        uint16 boff = 0x10;
        uint32 insn = encodeitype(0x1, 0x8, 0x0, boff); // bltz $t0, 16
        (MIPS.State memory state, bytes memory proof) = constructMIPSState(0, insn, 0x8, 0);
        state.registers[8] = 0xfffffffff0000000; // t0

        MIPS.State memory expect;
        expect.memRoot = state.memRoot;
        expect.pc = state.nextPC;
        expect.nextPC = state.nextPC + (uint64(boff) << 2);
        expect.step = state.step + 1;
        expect.registers[8] = 0xfffffffff0000000;

        bytes32 postState = mips.step(encodeState(state), proof, 0);
        assertEq(postState, outputState(expect), "unexpected post state");
    }

    function test_bgez_succeeds() external {
        uint16 boff = 0x10;
        uint32 insn = encodeitype(0x1, 0x8, 0x1, boff); // bgez $t0, 16
        (MIPS.State memory state, bytes memory proof) = constructMIPSState(0, insn, 0x8, 0);
        state.registers[8] = 0x00_00_00_01; // t0

        MIPS.State memory expect;
        expect.memRoot = state.memRoot;
        expect.pc = state.nextPC;
        expect.nextPC = state.nextPC + (uint32(boff) << 2);
        expect.step = state.step + 1;
        expect.registers[8] = 0x00_00_00_01;

        bytes32 postState = mips.step(encodeState(state), proof, 0);
        assertEq(postState, outputState(expect), "unexpected post state");
    }

    function test_jump_succeeds() external {
        uint32 label = 0x02_00_00_02; // set the 26th bit to assert no sign extension
        uint32 insn = uint32(0x08_00_00_00) | label; // j label
        (MIPS.State memory state, bytes memory proof) = constructMIPSState(0, insn, 0x8, 0);

        MIPS.State memory expect;
        expect.memRoot = state.memRoot;
        expect.pc = state.nextPC;
        expect.nextPC = label << 2;
        expect.step = state.step + 1;

        bytes32 postState = mips.step(encodeState(state), proof, 0);
        assertEq(postState, outputState(expect), "unexpected post state");
    }

    function test_jump_nonzeroRegion_succeeds() external {
        uint32 pcRegion1 = 0x10000000;
        uint32 label = 0x2;
        uint32 insn = uint32(0x08_00_00_00) | label; // j label
        (MIPS.State memory state, bytes memory proof) = constructMIPSState(pcRegion1, insn, 0x8, 0);

        MIPS.State memory expect;
        expect.memRoot = state.memRoot;
        expect.pc = state.nextPC;
        expect.nextPC = (state.nextPC & 0xF0_00_00_00) | (uint32(label) << 2);
        expect.step = state.step + 1;

        bytes memory witness = encodeState(state);
        bytes32 postState = mips.step(witness, proof, 0);
        assertEq(postState, outputState(expect), "unexpected post state");
    }

    function test_jal_succeeds() external {
        uint32 label = 0x02_00_00_02; // set the 26th bit to assert no sign extension
        uint32 insn = uint32(0x0c_00_00_00) | label; // jal label
        (MIPS.State memory state, bytes memory proof) = constructMIPSState(0, insn, 0x8, 0);

        MIPS.State memory expect;
        expect.memRoot = state.memRoot;
        expect.pc = state.nextPC;
        expect.nextPC = label << 2;
        expect.step = state.step + 1;
        expect.registers[31] = state.pc + 8; // ra

        bytes32 postState = mips.step(encodeState(state), proof, 0);
        assertEq(postState, outputState(expect), "unexpected post state");
    }

    function test_jal_nonzeroRegion_succeeds() external {
        uint32 pcRegion1 = 0x10000000;
        uint32 label = 0x2;
        uint32 insn = uint32(0x0c_00_00_00) | label; // jal label
        (MIPS.State memory state, bytes memory proof) = constructMIPSState(pcRegion1, insn, 0x8, 0);

        MIPS.State memory expect;
        expect.memRoot = state.memRoot;
        expect.pc = state.nextPC;
        expect.nextPC = (state.nextPC & 0xF0_00_00_00) | (uint32(label) << 2);
        expect.step = state.step + 1;
        expect.registers[31] = state.pc + 8; // ra

        bytes32 postState = mips.step(encodeState(state), proof, 0);
        assertEq(postState, outputState(expect), "unexpected post state");
    }

    function test_jr_succeeds() external {
        uint16 tgt = 0x34;
        uint32 insn = encodespec(0x8, 0, 0, 0x8); // jr t0
        (MIPS.State memory state, bytes memory proof) = constructMIPSState(0, insn, 0x8, 0);
        state.registers[8] = tgt;

        MIPS.State memory expect;
        expect.memRoot = state.memRoot;
        expect.pc = state.nextPC;
        expect.nextPC = tgt;
        expect.step = state.step + 1;
        expect.registers[8] = tgt;

        bytes32 postState = mips.step(encodeState(state), proof, 0);
        assertEq(postState, outputState(expect), "unexpected post state");
    }

    function test_jalr_succeeds() external {
        uint16 tgt = 0x34;
        uint32 insn = encodespec(0x8, 0, 0x9, 0x9); // jalr t1, t0
        (MIPS.State memory state, bytes memory proof) = constructMIPSState(0, insn, 0x8, 0);
        state.registers[8] = tgt; // t0

        MIPS.State memory expect;
        expect.memRoot = state.memRoot;
        expect.pc = state.nextPC;
        expect.nextPC = tgt;
        expect.step = state.step + 1;
        expect.registers[8] = tgt;
        expect.registers[9] = state.pc + 8; // t1

        bytes32 postState = mips.step(encodeState(state), proof, 0);
        assertEq(postState, outputState(expect), "unexpected post state");
    }

    function test_sll_succeeds() external {
        uint8 shiftamt = 4;
        uint32 insn = encodespec(0x0, 0x9, 0x8, uint16(shiftamt) << 6); // sll t0, t1, 3
        (MIPS.State memory state, bytes memory proof) = constructMIPSState(0, insn, 0x8, 0);
        state.registers[9] = 0x20; // t1

        MIPS.State memory expect;
        expect.memRoot = state.memRoot;
        expect.pc = state.nextPC;
        expect.nextPC = state.nextPC + 4;
        expect.step = state.step + 1;
        expect.registers[8] = state.registers[9] << shiftamt;
        expect.registers[9] = state.registers[9];

        bytes memory enc = encodeState(state);
        bytes32 postState = mips.step(enc, proof, 0);
        assertEq(postState, outputState(expect), "unexpected post state");
    }

    function test_srl_succeeds() external {
        uint8 shiftamt = 4;
        uint32 insn = encodespec(0x0, 0x9, 0x8, uint16(shiftamt) << 6 | 2); // srl t0, t1, 3
        (MIPS.State memory state, bytes memory proof) = constructMIPSState(0, insn, 0x8, 0);
        state.registers[9] = 0x20; // t1

        MIPS.State memory expect;
        expect.memRoot = state.memRoot;
        expect.pc = state.nextPC;
        expect.nextPC = state.nextPC + 4;
        expect.step = state.step + 1;
        expect.registers[8] = state.registers[9] >> shiftamt;
        expect.registers[9] = state.registers[9];

        bytes memory enc = encodeState(state);
        bytes32 postState = mips.step(enc, proof, 0);
        assertEq(postState, outputState(expect), "unexpected post state");
    }

    function test_sra_succeeds() external {
        uint8 shiftamt = 4;
        uint32 insn = encodespec(0x0, 0x9, 0x8, uint16(shiftamt) << 6 | 3); // sra t0, t1, 3
        (MIPS.State memory state, bytes memory proof) = constructMIPSState(0, insn, 0x8, 0);
        state.registers[9] = 0x80_00_00_20; // t1

        MIPS.State memory expect;
        expect.memRoot = state.memRoot;
        expect.pc = state.nextPC;
        expect.nextPC = state.nextPC + 4;
        expect.step = state.step + 1;
        expect.registers[8] = 0xFF_FF_FF_FF_F8_00_00_02; // 4 shifts while preserving sign bit
        expect.registers[9] = state.registers[9];

        bytes memory enc = encodeState(state);
        bytes32 postState = mips.step(enc, proof, 0);
        assertEq(postState, outputState(expect), "unexpected post state");
    }

    function test_sllv_succeeds() external {
        uint32 insn = encodespec(0xa, 0x9, 0x8, 4); // sllv t0, t1, t2
        (MIPS.State memory state, bytes memory proof) = constructMIPSState(0, insn, 0x8, 0);
        state.registers[9] = 0x20; // t1
        state.registers[10] = 4; // t2

        MIPS.State memory expect;
        expect.memRoot = state.memRoot;
        expect.pc = state.nextPC;
        expect.nextPC = state.nextPC + 4;
        expect.step = state.step + 1;
        expect.registers[8] = state.registers[9] << state.registers[10]; // t0
        expect.registers[9] = state.registers[9];
        expect.registers[10] = state.registers[10];

        bytes memory enc = encodeState(state);
        bytes32 postState = mips.step(enc, proof, 0);
        assertEq(postState, outputState(expect), "unexpected post state");
    }

    function test_srlv_succeeds() external {
        uint32 insn = encodespec(0xa, 0x9, 0x8, 6); // srlv t0, t1, t2
        (MIPS.State memory state, bytes memory proof) = constructMIPSState(0, insn, 0x8, 0);
        state.registers[9] = 0x20_00; // t1
        state.registers[10] = 4; // t2

        MIPS.State memory expect;
        expect.memRoot = state.memRoot;
        expect.pc = state.nextPC;
        expect.nextPC = state.nextPC + 4;
        expect.step = state.step + 1;
        expect.registers[8] = state.registers[9] >> state.registers[10]; // t0
        expect.registers[9] = state.registers[9];
        expect.registers[10] = state.registers[10];

        bytes memory enc = encodeState(state);
        bytes32 postState = mips.step(enc, proof, 0);
        assertEq(postState, outputState(expect), "unexpected post state");
    }

    function test_srav_succeeds() external {
        uint32 insn = encodespec(0xa, 0x9, 0x8, 7); // srav t0, t1, t2
<<<<<<< HEAD
        (MIPS.State memory state, bytes memory proof) = constructMIPSState(0, insn, 0x8, 0);
        state.registers[9] = 0x20_00; // t1
        state.registers[10] = 4; // t2
=======
        (MIPS.State memory state, bytes memory proof) = constructMIPSState(0, insn, 0x4, 0);
        state.registers[9] = 0xdeafbeef; // t1
        state.registers[10] = 12; // t2
>>>>>>> 9d738648

        MIPS.State memory expect;
        expect.memRoot = state.memRoot;
        expect.pc = state.nextPC;
        expect.nextPC = state.nextPC + 4;
        expect.step = state.step + 1;
        expect.registers[8] = 0xfffdeafb; // t0
        expect.registers[9] = state.registers[9];
        expect.registers[10] = state.registers[10];

        bytes memory enc = encodeState(state);
        bytes32 postState = mips.step(enc, proof, 0);
        assertEq(postState, outputState(expect), "unexpected post state");
    }

    /// @notice Tests that the SRAV instruction succeeds when it includes extra bits in the shift
    ///         amount beyond the lower 5 bits that are actually used for the shift. Extra bits
    ///         need to be ignored but the instruction should still succeed.
    /// @param _rs Value to set in the shift register $rs.
    function testFuzz_srav_withExtraBits_succeeds(uint32 _rs) external {
        // Assume
        // Force _rs to have more than 5 bits set.
        _rs = uint32(bound(uint256(_rs), 0x20, type(uint32).max));

        uint32 insn = encodespec(0xa, 0x9, 0x8, 7); // srav t0, t1, t2
        (MIPS.State memory state, bytes memory proof) = constructMIPSState(0, insn, 0x4, 0);
        state.registers[9] = 0xdeadbeef; // t1
        state.registers[10] = _rs; // t2

        // Calculate shamt
        uint32 shamt = state.registers[10] & 0x1F;

        MIPS.State memory expect;
        expect.memRoot = state.memRoot;
        expect.pc = state.nextPC;
        expect.nextPC = state.nextPC + 4;
        expect.step = state.step + 1;
        expect.registers[8] = MIPSInstructions.signExtend(state.registers[9] >> shamt, 32 - shamt); // t0
        expect.registers[9] = state.registers[9];
        expect.registers[10] = state.registers[10];

        bytes memory enc = encodeState(state);
        bytes32 postState = mips.step(enc, proof, 0);
        assertEq(postState, outputState(expect), "unexpected post state");
    }

    function test_lui_succeeds() external {
        uint32 insn = encodeitype(0xf, 0x0, 0x8, 0x4); // lui $t0, 0x04
        (MIPS.State memory state, bytes memory proof) = constructMIPSState(0, insn, 0x8, 0);
        bytes memory encodedState = encodeState(state);

        MIPS.State memory expect;
        expect.memRoot = state.memRoot;
        expect.pc = state.nextPC;
        expect.nextPC = state.nextPC + 4;
        expect.step = state.step + 1;
        expect.registers[8] = 0x00_04_00_00; // t0

        bytes32 postState = mips.step(encodedState, proof, 0);
        assertEq(postState, outputState(expect), "unexpected post state");
    }

    function test_clo_succeeds() external {
        uint32 insn = encodespec2(0x9, 0x0, 0x8, 0x21); // clo t0, t1
        (MIPS.State memory state, bytes memory proof) = constructMIPSState(0, insn, 0x8, 0);
        state.registers[9] = 0xFF_00_00_00; // t1

        MIPS.State memory expect;
        expect.memRoot = state.memRoot;
        expect.pc = state.nextPC;
        expect.nextPC = state.nextPC + 4;
        expect.step = state.step + 1;
        expect.registers[8] = 8; // t0
        expect.registers[9] = state.registers[9];

        bytes32 postState = mips.step(encodeState(state), proof, 0);
        assertEq(postState, outputState(expect), "unexpected post state");
    }

    function test_clz_succeeds() external {
        uint32 insn = encodespec2(0x9, 0x0, 0x8, 0x20); // clz t0, t1
        (MIPS.State memory state, bytes memory proof) = constructMIPSState(0, insn, 0x8, 0);
        state.registers[9] = 0x00_00_F0_00; // t1

        MIPS.State memory expect;
        expect.memRoot = state.memRoot;
        expect.pc = state.nextPC;
        expect.nextPC = state.nextPC + 4;
        expect.step = state.step + 1;
        expect.registers[8] = 16; // t0
        expect.registers[9] = state.registers[9];

        bytes32 postState = mips.step(encodeState(state), proof, 0);
        assertEq(postState, outputState(expect), "unexpected post state");
    }

    function test_preimage_read_succeeds() external {
        uint64 pc = 0x0;
        uint32 insn = 0x0000000c; // syscall
        uint64 a1 = 0x8;
        uint64 a1_val = 0x0000abba;
        (bytes32 memRoot, bytes memory proof) = ffi.getCannonMemoryProof(pc, insn, a1, a1_val);

        uint64[32] memory registers;
        registers[2] = 5000; // read syscall
        registers[4] = 5; // fd
        registers[5] = a1; // addr
        registers[6] = 4; // count

        MIPS.State memory state = MIPS.State({
            memRoot: memRoot,
            preimageKey: bytes32(uint256(1) << 248 | 0x01),
            preimageOffset: 8, // start reading past the pre-image length prefix
            pc: pc,
            nextPC: pc + 4,
            lo: 0,
            hi: 0,
            heap: 0,
            exitCode: 0,
            exited: false,
            step: 1,
            registers: registers
        });
        bytes memory encodedState = encodeState(state);

        // prime the pre-image oracle
        bytes32 word = bytes32(uint256(0xdeadbeef) << 224);
        uint8 size = 4;
        uint8 partOffset = 8;
        oracle.loadLocalData(uint256(state.preimageKey), 0, word, size, partOffset);

        MIPS.State memory expect = state;
        expect.preimageOffset += 4;
        expect.pc = state.nextPC;
        expect.nextPC += 4;
        expect.step += 1;
        expect.registers[2] = 4; // return
        expect.registers[7] = 0; // errno
        // recompute merkle root of written pre-image
        (expect.memRoot,) = ffi.getCannonMemoryProof(pc, insn, a1, 0xdeadbeef);

        bytes32 postState = mips.step(encodedState, proof, 0);
        assertEq(postState, outputState(expect), "unexpected post state");
    }

    function test_preimage_write_succeeds() external {
        uint32 pc = 0x0;
        uint32 insn = 0x0000000c; // syscall
        uint32 a1 = 0x4;
        uint32 a1_val = 0x0000abba;
        (bytes32 memRoot, bytes memory proof) = ffi.getCannonMemoryProof(pc, insn, a1, a1_val);

        uint64[32] memory registers;
        registers[2] = 5001; // write syscall
        registers[4] = 6; // fd
        registers[5] = a1; // addr
        registers[6] = 4; // count

        MIPS.State memory state = MIPS.State({
            memRoot: memRoot,
            preimageKey: bytes32(0),
            preimageOffset: 1,
            pc: pc,
            nextPC: 4,
            lo: 0,
            hi: 0,
            heap: 0,
            exitCode: 0,
            exited: false,
            step: 1,
            registers: registers
        });
        bytes memory encodedState = encodeState(state);

        MIPS.State memory expect = state;
        expect.preimageOffset = 0; // preimage write resets offset
        expect.pc = state.nextPC;
        expect.nextPC += 4;
        expect.step += 1;
        expect.preimageKey = bytes32(uint256(0xabba));
        expect.registers[2] = 4; // return
        expect.registers[7] = 0; // errno

        bytes32 postState = mips.step(encodedState, proof, 0);
        assertEq(postState, outputState(expect), "unexpected post state");
    }

    function test_mmap_succeeds() external {
        uint32 insn = 0x0000000c; // syscall
        (bytes32 memRoot, bytes memory proof) = ffi.getCannonMemoryProof(0, insn);

        MIPS.State memory state;
        state.memRoot = memRoot;
        state.nextPC = 4;
        state.registers[2] = 5009; // mmap syscall
        state.registers[4] = 0x0; // a0
        state.registers[5] = 4095; // a1
        bytes memory encodedState = encodeState(state);

        MIPS.State memory expect;
        expect.memRoot = state.memRoot;
        // assert page allocation is aligned to 4k
        expect.step = state.step + 1;
        expect.pc = state.nextPC;
        expect.nextPC = state.nextPC + 4;
        expect.heap = state.heap + 4096;
        expect.registers[2] = 0; // return old heap
        expect.registers[4] = 0x0; // a0
        expect.registers[5] = 4095; // a1

        bytes32 postState = mips.step(encodedState, proof, 0);
        assertEq(postState, outputState(expect), "unexpected post state");
    }

    function test_mmap_succeeds_justWithinMemLimit() external {
        uint32 insn = 0x0000000c; // syscall
        (bytes32 memRoot, bytes memory proof) = ffi.getCannonMemoryProof(0, insn);

        MIPS.State memory state;
        state.memRoot = memRoot;
        state.nextPC = 4;
        state.heap = sys.HEAP_END - 4096; // Set up to increase heap to its limit
        state.registers[2] = 4090; // mmap syscall
        state.registers[4] = 0x0; // a0
        state.registers[5] = 4095; // a1
        bytes memory encodedState = encodeState(state);

        MIPS.State memory expect;
        expect.memRoot = state.memRoot;
        // assert page allocation is aligned to 4k
        expect.step = state.step + 1;
        expect.pc = state.nextPC;
        expect.nextPC = state.nextPC + 4;
        expect.heap = sys.HEAP_END;
        expect.registers[2] = state.heap; // Return the old heap value
        expect.registers[7] = 0; // No error
        expect.registers[4] = state.registers[4]; // a0
        expect.registers[5] = state.registers[5]; // a1

        bytes32 postState = mips.step(encodedState, proof, 0);
        assertEq(postState, outputState(expect), "unexpected post state");
    }

    function test_mmap_fails() external {
        uint32 insn = 0x0000000c; // syscall
        (bytes32 memRoot, bytes memory proof) = ffi.getCannonMemoryProof(0, insn);

        MIPS.State memory state;
        state.memRoot = memRoot;
        state.nextPC = 4;
        state.heap = sys.HEAP_END - 4096; // Set up to increase heap beyond its limit
        state.registers[2] = 4090; // mmap syscall
        state.registers[4] = 0x0; // a0
        state.registers[5] = 4097; // a1
        bytes memory encodedState = encodeState(state);

        MIPS.State memory expect;
        expect.memRoot = state.memRoot;
        // assert page allocation is aligned to 4k
        expect.step = state.step + 1;
        expect.pc = state.nextPC;
        expect.nextPC = state.nextPC + 4;
        expect.heap = state.heap;
        expect.registers[2] = sys.SYS_ERROR_SIGNAL; // signal an stdError
        expect.registers[7] = sys.EINVAL; // Return error value
        expect.registers[4] = state.registers[4]; // a0
        expect.registers[5] = state.registers[5]; // a1

        bytes32 postState = mips.step(encodedState, proof, 0);
        assertEq(postState, outputState(expect), "unexpected post state");
    }

    function test_brk_succeeds() external {
        uint32 insn = 0x0000000c; // syscall
        (MIPS.State memory state, bytes memory proof) = constructMIPSState(0, insn, 0x8, 0);
        state.registers[2] = 5012; // brk syscall
        state.registers[4] = 0xdead;
        bytes memory encodedState = encodeState(state);

        MIPS.State memory expect;
        expect.memRoot = state.memRoot;
        expect.step = state.step + 1;
        expect.pc = state.nextPC;
        expect.nextPC = state.nextPC + 4;
        expect.registers[2] = 0x40000000;
        expect.registers[4] = state.registers[4]; // registers unchanged

        bytes32 postState = mips.step(encodedState, proof, 0);
        assertEq(postState, outputState(expect), "unexpected post state");
    }

    function test_clone_succeeds() external {
        uint32 insn = 0x0000000c; // syscall
        (MIPS.State memory state, bytes memory proof) = constructMIPSState(0, insn, 0x8, 0);
        state.registers[2] = 5055; // clone syscall

        MIPS.State memory expect;
        expect.memRoot = state.memRoot;
        expect.step = state.step + 1;
        expect.pc = state.nextPC;
        expect.nextPC = state.nextPC + 4;
        expect.registers[2] = 1;

        bytes memory enc = encodeState(state);
        bytes32 postState = mips.step(enc, proof, 0);
        assertEq(postState, outputState(expect), "unexpected post state");
    }

    function test_exit_succeeds() external {
        uint32 insn = 0x0000000c; // syscall
        (MIPS.State memory state, bytes memory proof) = constructMIPSState(0, insn, 0x8, 0);
        state.registers[2] = 5205; // exit_group syscall
        state.registers[4] = 0x5; // a0

        MIPS.State memory expect;
        expect.memRoot = state.memRoot;
        expect.pc = state.pc;
        expect.nextPC = state.nextPC;
        expect.step = state.step + 1;
        expect.registers[2] = state.registers[2]; // unchanged
        expect.registers[4] = state.registers[4]; // unchanged
        expect.exited = true;
        expect.exitCode = uint8(state.registers[4]);

        bytes32 postState = mips.step(encodeState(state), proof, 0);
        assertEq(postState, outputState(expect), "unexpected post state");
    }

    function test_fcntl_succeeds() external {
        uint32 insn = 0x0000000c; // syscall
        (MIPS.State memory state, bytes memory proof) = constructMIPSState(0, insn, 0x8, 0);
        state.registers[2] = 5070; // fcntl syscall
        state.registers[4] = 0x0; // a0
        state.registers[5] = 0x3; // a1

        MIPS.State memory expect;
        expect.memRoot = state.memRoot;
        expect.pc = state.nextPC;
        expect.nextPC = state.nextPC + 4;
        expect.step = state.step + 1;
        expect.registers[2] = 0;
        expect.registers[5] = state.registers[5];

        bytes32 postState = mips.step(encodeState(state), proof, 0);
        assertEq(postState, outputState(expect), "unexpected post state");

        // assert O_WRONLY
        state.registers[4] = 0x1; // a0
        expect.registers[4] = state.registers[4];
        expect.registers[2] = 1;
        postState = mips.step(encodeState(state), proof, 0);
        assertEq(postState, outputState(expect), "unexpected post state");
    }

    function test_prestate_exited_succeeds() external {
        uint32 insn = 0x0000000c; // syscall
        (MIPS.State memory state, bytes memory proof) = constructMIPSState(0, insn, 0x8, 0);
        state.exited = true;

        bytes memory enc = encodeState(state);
        bytes32 postState = mips.step(enc, proof, 0);
        assertEq(postState, outputState(state), "unexpected post state");
    }

    function test_illegal_instruction_fails() external {
        uint32 illegal_insn = 0xbeef_beef;
        // the illegal instruction is partially decoded as containing a memory operand
        // so we stuff random data to the expected address
        uint64 addr = 0xFF_FF_FF_FF_FF_FF_FF_F8; // 8-byte aligned ff..ff
        (bytes32 memRoot, bytes memory proof) = ffi.getCannonMemoryProof(0, illegal_insn, addr, 0);

        MIPS.State memory state;
        state.memRoot = memRoot;
        bytes memory encodedState = encodeState(state);
        vm.expectRevert("invalid instruction");
        mips.step(encodedState, proof, 0);
    }

    function test_invalid_root_fails() external {
        uint32 insn = 0x0000000c; // syscall
        (MIPS.State memory state, bytes memory proof) = constructMIPSState(0, insn, 0x8, 0);
        state.registers[2] = 4246; // exit_group syscall
        state.registers[4] = 0x5; // a0

        // invalidate proof
        for (uint256 i = 0; i < proof.length; i++) {
            proof[i] = 0x0;
        }
        vm.expectRevert(hex"000000000000000000000000000000000000000000000000000000000badf00d");
        mips.step(encodeState(state), proof, 0);
    }

    function test_invalid_root_different_leaf_fails() external {
        uint32 insn = 0x0000000c; // syscall

        // Initialize the state, though for the proof, use valid proofs for the instruction
        // and the memory address, but for a different leaf that does not contain the
        // instruction @ pc nor the memory address being read.
        uint32 pc = 0;
        MIPS.State memory state;
        bytes memory proof;
        (state.memRoot, proof) = ffi.getCannonMemoryProofWrongLeaf(pc, insn, 0x8, 0);
        state.pc = pc;
        state.nextPC = pc + 4;
        state.registers[2] = 4246; // exit_group syscall
        state.registers[4] = 0x5; // a0

        vm.expectRevert(hex"000000000000000000000000000000000000000000000000000000000badf00d");
        mips.step(encodeState(state), proof, 0);
    }

    function test_jump_inDelaySlot_fails() external {
        uint16 label = 0x2;
        uint32 insn = uint32(0x08_00_00_00) | label; // j label
        (MIPS.State memory state, bytes memory proof) = constructMIPSState(0, insn, 0x8, 0);
        state.nextPC = 0xa;

        vm.expectRevert("jump in delay slot");
        mips.step(encodeState(state), proof, 0);
    }

    function test_branch_inDelaySlot_fails() external {
        uint16 boff = 0x10;
        uint32 insn = encodeitype(0x4, 0x9, 0x8, boff); // beq $t0, $t1, 16
        (MIPS.State memory state, bytes memory proof) = constructMIPSState(0, insn, 0x8, 0);
        state.registers[8] = 0xdeadbeef; // t0
        state.registers[9] = 0xdeadbeef; // t1
        state.nextPC = 0xa;

        vm.expectRevert("branch in delay slot");
        mips.step(encodeState(state), proof, 0);
    }

    function encodeState(MIPS.State memory state) internal pure returns (bytes memory) {
        bytes memory registers;
        for (uint256 i = 0; i < state.registers.length; i++) {
            registers = bytes.concat(registers, abi.encodePacked(state.registers[i]));
        }
        return abi.encodePacked(
            state.memRoot,
            state.preimageKey,
            state.preimageOffset,
            state.pc,
            state.nextPC,
            state.lo,
            state.hi,
            state.heap,
            state.exitCode,
            state.exited,
            state.step,
            registers
        );
    }

    /// @dev MIPS VM status codes:
    ///      0. Exited with success (Valid)
    ///      1. Exited with success (Invalid)
    ///      2. Exited with failure (Panic)
    ///      3. Unfinished
    function vmStatus(MIPS.State memory state) internal pure returns (VMStatus out_) {
        if (!state.exited) {
            return VMStatuses.UNFINISHED;
        } else if (state.exitCode == 0) {
            return VMStatuses.VALID;
        } else if (state.exitCode == 1) {
            return VMStatuses.INVALID;
        } else {
            return VMStatuses.PANIC;
        }
    }

    function outputState(MIPS.State memory state) internal pure returns (bytes32 out_) {
        bytes memory enc = encodeState(state);
        VMStatus status = vmStatus(state);
        assembly {
            out_ := keccak256(add(enc, 0x20), 378)
            out_ := or(and(not(shl(248, 0xFF)), out_), shl(248, status))
        }
    }

    function constructMIPSState(
        uint64 pc,
        uint32 insn,
        uint64 addr,
        uint64 val
    )
        internal
        returns (MIPS.State memory state, bytes memory proof)
    {
        (state.memRoot, proof) = ffi.getCannonMemoryProof(pc, insn, addr, val);
        state.pc = pc;
        state.nextPC = pc + 4;
    }

    function encodeitype(uint8 opcode, uint8 rs, uint8 rt, uint16 imm) internal pure returns (uint32 insn) {
        insn = uint32(opcode) << 26 | uint32(rs) << 21 | uint32(rt) << 16 | imm;
    }

    function encodespec(uint8 rs, uint8 rt, uint8 rd, uint16 funct) internal pure returns (uint32 insn) {
        insn = uint32(rs) << 21 | uint32(rt) << 16 | uint32(rd) << 11 | uint32(funct);
    }

    function encodespec2(uint8 rs, uint8 rt, uint8 rd, uint8 funct) internal pure returns (uint32 insn) {
        insn = uint32(28) << 26 | uint32(rs) << 21 | uint32(rt) << 16 | uint32(rd) << 11 | uint32(funct);
    }
}<|MERGE_RESOLUTION|>--- conflicted
+++ resolved
@@ -1269,15 +1269,9 @@
 
     function test_srav_succeeds() external {
         uint32 insn = encodespec(0xa, 0x9, 0x8, 7); // srav t0, t1, t2
-<<<<<<< HEAD
-        (MIPS.State memory state, bytes memory proof) = constructMIPSState(0, insn, 0x8, 0);
-        state.registers[9] = 0x20_00; // t1
-        state.registers[10] = 4; // t2
-=======
-        (MIPS.State memory state, bytes memory proof) = constructMIPSState(0, insn, 0x4, 0);
+        (MIPS.State memory state, bytes memory proof) = constructMIPSState(0, insn, 0x8, 0);
         state.registers[9] = 0xdeafbeef; // t1
         state.registers[10] = 12; // t2
->>>>>>> 9d738648
 
         MIPS.State memory expect;
         expect.memRoot = state.memRoot;
@@ -1308,7 +1302,7 @@
         state.registers[10] = _rs; // t2
 
         // Calculate shamt
-        uint32 shamt = state.registers[10] & 0x1F;
+        uint64 shamt = state.registers[10] & 0x1F;
 
         MIPS.State memory expect;
         expect.memRoot = state.memRoot;
