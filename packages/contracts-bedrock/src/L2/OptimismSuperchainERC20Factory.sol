// SPDX-License-Identifier: MIT
pragma solidity 0.8.25;

import { IOptimismSuperchainERC20Factory } from "src/L2/interfaces/IOptimismSuperchainERC20Factory.sol";
import { ISemver } from "src/universal/interfaces/ISemver.sol";
import { OptimismSuperchainERC20 } from "src/L2/OptimismSuperchainERC20.sol";
import { Predeploys } from "src/libraries/Predeploys.sol";
import { BeaconProxy } from "@openzeppelin/contracts-v5/proxy/beacon/BeaconProxy.sol";
import { CREATE3 } from "@rari-capital/solmate/src/utils/CREATE3.sol";

/// @custom:proxied
/// @custom:predeployed 0x4200000000000000000000000000000000000026
/// @title OptimismSuperchainERC20Factory
/// @notice OptimismSuperchainERC20Factory is a factory contract that deploys OptimismSuperchainERC20 Beacon Proxies
///         using CREATE3.
contract OptimismSuperchainERC20Factory is IOptimismSuperchainERC20Factory, ISemver {
    /// @notice Mapping of the deployed OptimismSuperchainERC20 to the remote token address.
    ///         This is used to keep track of the token deployments.
    mapping(address superchainToken => address remoteToken) public deployments;

    /// @notice Emitted when an OptimismSuperchainERC20 is deployed.
    /// @param superchainToken  Address of the OptimismSuperchainERC20 deployment.
    /// @param remoteToken      Address of the corresponding token on the remote chain.
    /// @param deployer         Address of the account that deployed the token.
    event OptimismSuperchainERC20Created(
        address indexed superchainToken, address indexed remoteToken, address deployer
    );

    /// @notice Semantic version.
<<<<<<< HEAD
    /// @custom:semver 1.0.0-beta.3
    string public constant version = "1.0.0-beta.3";
=======
    /// @custom:semver 1.0.0-beta.2
    string public constant version = "1.0.0-beta.2";
>>>>>>> 33bc0bec

    /// @notice Deploys a OptimismSuperchainERC20 Beacon Proxy using CREATE3.
    /// @param _remoteToken      Address of the remote token.
    /// @param _name             Name of the OptimismSuperchainERC20.
    /// @param _symbol           Symbol of the OptimismSuperchainERC20.
    /// @param _decimals         Decimals of the OptimismSuperchainERC20.
    /// @return superchainERC20_ Address of the OptimismSuperchainERC20 deployment.
    function deploy(
        address _remoteToken,
        string memory _name,
        string memory _symbol,
        uint8 _decimals
    )
        external
        returns (address superchainERC20_)
    {
        bytes memory initCallData =
            abi.encodeCall(OptimismSuperchainERC20.initialize, (_remoteToken, _name, _symbol, _decimals));

        bytes memory creationCode = bytes.concat(
            type(BeaconProxy).creationCode, abi.encode(Predeploys.OPTIMISM_SUPERCHAIN_ERC20_BEACON, initCallData)
        );

        bytes32 salt = keccak256(abi.encode(_remoteToken, _name, _symbol, _decimals));
        superchainERC20_ = CREATE3.deploy({ salt: salt, creationCode: creationCode, value: 0 });

        deployments[superchainERC20_] = _remoteToken;

        emit OptimismSuperchainERC20Created(superchainERC20_, _remoteToken, msg.sender);
    }
}<|MERGE_RESOLUTION|>--- conflicted
+++ resolved
@@ -27,13 +27,8 @@
     );
 
     /// @notice Semantic version.
-<<<<<<< HEAD
     /// @custom:semver 1.0.0-beta.3
     string public constant version = "1.0.0-beta.3";
-=======
-    /// @custom:semver 1.0.0-beta.2
-    string public constant version = "1.0.0-beta.2";
->>>>>>> 33bc0bec
 
     /// @notice Deploys a OptimismSuperchainERC20 Beacon Proxy using CREATE3.
     /// @param _remoteToken      Address of the remote token.
