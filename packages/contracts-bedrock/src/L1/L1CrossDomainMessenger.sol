--- conflicted
+++ resolved
@@ -1,18 +1,11 @@
 // SPDX-License-Identifier: MIT
 pragma solidity 0.8.15;
 
-<<<<<<< HEAD
-import { Predeploys } from "../libraries/Predeploys.sol";
-import { OptimismPortal } from "./OptimismPortal.sol";
-import { CrossDomainMessenger } from "../universal/CrossDomainMessenger.sol";
-import { ISemver } from "../universal/ISemver.sol";
-import { SuperchainConfig } from "src/L1/SuperchainConfig.sol";
-=======
 import { Predeploys } from "src/libraries/Predeploys.sol";
 import { OptimismPortal } from "src/L1/OptimismPortal.sol";
 import { CrossDomainMessenger } from "src/universal/CrossDomainMessenger.sol";
 import { ISemver } from "src/universal/ISemver.sol";
->>>>>>> cf7b329a
+import { SuperchainConfig } from "src/L1/SuperchainConfig.sol";
 
 /// @custom:proxied
 /// @title L1CrossDomainMessenger
@@ -30,13 +23,8 @@
     SuperchainConfig public superchainConfig;
 
     /// @notice Semantic version.
-<<<<<<< HEAD
     /// @custom:semver 1.7.0
     string public constant version = "1.7.0";
-=======
-    /// @custom:semver 1.6.1
-    string public constant version = "1.6.1";
->>>>>>> cf7b329a
 
     /// @notice Constructs the L1CrossDomainMessenger contract.
     constructor() CrossDomainMessenger(Predeploys.L2_CROSS_DOMAIN_MESSENGER) {
