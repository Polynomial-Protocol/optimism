// SPDX-License-Identifier: MIT
pragma solidity 0.8.15;

import { ISemver } from "src/universal/interfaces/ISemver.sol";
import { IPreimageOracle } from "./interfaces/IPreimageOracle.sol";
import { PreimageKeyLib } from "./PreimageKeyLib.sol";
import { MIPSInstructions as ins } from "src/cannon/libraries/MIPSInstructions.sol";
import { MIPSSyscalls as sys } from "src/cannon/libraries/MIPSSyscalls.sol";
import { MIPSState as st } from "src/cannon/libraries/MIPSState.sol";
import { MIPSMemory } from "src/cannon/libraries/MIPSMemory.sol";

/// @title MIPS
/// @notice The MIPS contract emulates a single MIPS instruction.
///         Note that delay slots are isolated instructions:
///         the nextPC in the state pre-schedules where the VM jumps next.
///         The Step input is a packed VM state, with binary-merkle-tree
///         witness data for memory reads/writes.
///         The Step outputs a keccak256 hash of the packed VM State,
///         and logs the resulting state for offchain usage.
/// @dev https://inst.eecs.berkeley.edu/~cs61c/resources/MIPS_Green_Sheet.pdf
/// @dev https://www.cs.cmu.edu/afs/cs/academic/class/15740-f97/public/doc/mips-isa.pdf
///      (page A-177)
/// @dev https://uweb.engr.arizona.edu/~ece369/Resources/spim/MIPSReference.pdf
/// @dev https://en.wikibooks.org/wiki/MIPS_Assembly/Instruction_Formats
/// @dev https://github.com/golang/go/blob/master/src/syscall/zerrors_linux_mips.go
///      MIPS linux kernel errors used by Go runtime
contract MIPS is ISemver {
    /// @notice Stores the VM state.
    ///         Total state size: 32 + 32 + 6 * 8 + 1 + 1 + 8 + 32 * 8 = 378 bytes
    ///         If nextPC != pc + 4, then the VM is executing a branch/jump delay slot.
    struct State {
        bytes32 memRoot;
        bytes32 preimageKey;
        uint64 preimageOffset;
        uint64 pc;
        uint64 nextPC;
        uint64 lo;
        uint64 hi;
        uint64 heap;
        uint8 exitCode;
        bool exited;
        uint64 step;
        uint64[32] registers;
    }

    /// @notice The semantic version of the MIPS contract.
<<<<<<< HEAD
    /// @custom:semver 2.0.0-alpha.1
    string public constant version = "2.0.0-alpha.1";
=======
    /// @custom:semver 1.1.1-beta.1
    string public constant version = "1.1.1-beta.1";
>>>>>>> 9d738648

    /// @notice The preimage oracle contract.
    IPreimageOracle internal immutable ORACLE;

    // The offset of the start of proof calldata (_proof.offset) in the step() function
    uint256 internal constant STEP_PROOF_OFFSET = 548;

    /// @param _oracle The address of the preimage oracle contract.
    constructor(IPreimageOracle _oracle) {
        ORACLE = _oracle;
    }

    /// @notice Getter for the pre-image oracle contract.
    /// @return oracle_ The IPreimageOracle contract.
    function oracle() external view returns (IPreimageOracle oracle_) {
        oracle_ = ORACLE;
    }

    /// @notice Computes the hash of the MIPS state.
    /// @return out_ The hashed MIPS state.
    function outputState() internal returns (bytes32 out_) {
        assembly {
            // copies 'size' bytes, right-aligned in word at 'from', to 'to', incl. trailing data
            function copyMem(from, to, size) -> fromOut, toOut {
                mstore(to, mload(add(from, sub(32, size))))
                fromOut := add(from, 32)
                toOut := add(to, size)
            }

            // From points to the MIPS State
            let from := 0x80

            // Copy to the free memory pointer
            let start := mload(0x40)
            let to := start

            // Copy state to free memory
            from, to := copyMem(from, to, 32) // memRoot
            from, to := copyMem(from, to, 32) // preimageKey
            from, to := copyMem(from, to, 8) // preimageOffset
            from, to := copyMem(from, to, 8) // pc
            from, to := copyMem(from, to, 8) // nextPC
            from, to := copyMem(from, to, 8) // lo
            from, to := copyMem(from, to, 8) // hi
            from, to := copyMem(from, to, 8) // heap
            let exitCode := mload(from)
            from, to := copyMem(from, to, 1) // exitCode
            let exited := mload(from)
            from, to := copyMem(from, to, 1) // exited
            from, to := copyMem(from, to, 8) // step
            from := add(from, 32) // offset to registers

            // Verify that the value of exited is valid (0 or 1)
            if gt(exited, 1) {
                // revert InvalidExitedValue();
                let ptr := mload(0x40)
                mstore(ptr, shl(224, 0x0136cc76))
                revert(ptr, 0x04)
            }

            // Copy registers
            for { let i := 0 } lt(i, 32) { i := add(i, 1) } { from, to := copyMem(from, to, 8) }

            // Clean up end of memory
            mstore(to, 0)

            // Log the resulting MIPS state, for debugging
            log0(start, sub(to, start))

            // Determine the VM status
            let status := 0
            switch exited
            case 1 {
                switch exitCode
                // VMStatusValid
                case 0 { status := 0 }
                // VMStatusInvalid
                case 1 { status := 1 }
                // VMStatusPanic
                default { status := 2 }
            }
            // VMStatusUnfinished
            default { status := 3 }

            // Compute the hash of the resulting MIPS state and set the status byte
            out_ := keccak256(start, sub(to, start))
            out_ := or(and(not(shl(248, 0xFF)), out_), shl(248, status))
        }
    }

    /// @notice Handles a syscall.
    /// @param _localContext The local key context for the preimage oracle.
    /// @return out_ The hashed MIPS state.
    function handleSyscall(bytes32 _localContext) internal returns (bytes32 out_) {
        unchecked {
            // Load state from memory
            State memory state;
            assembly {
                state := 0x80
            }

            // Load the syscall numbers and args from the registers
            (uint64 syscall_no, uint64 a0, uint64 a1, uint64 a2,) = sys.getSyscallArgs(state.registers);

            uint64 v0 = 0;
            uint64 v1 = 0;

            if (syscall_no == sys.SYS_MMAP) {
                (v0, v1, state.heap) = sys.handleSysMmap(a0, a1, state.heap);
            } else if (syscall_no == sys.SYS_BRK) {
                // brk: Returns a fixed address for the program break at 0x40000000
                v0 = sys.PROGRAM_BREAK;
            } else if (syscall_no == sys.SYS_CLONE) {
                // clone (not supported) returns 1
                v0 = 1;
            } else if (syscall_no == sys.SYS_EXIT_GROUP) {
                // exit group: Sets the Exited and ExitCode states to true and argument 0.
                state.exited = true;
                state.exitCode = uint8(a0);
                return outputState();
            } else if (syscall_no == sys.SYS_READ) {
                sys.SysReadParams memory args = sys.SysReadParams({
                    a0: a0,
                    a1: a1,
                    a2: a2,
                    preimageKey: state.preimageKey,
                    preimageOffset: state.preimageOffset,
                    localContext: _localContext,
                    oracle: ORACLE,
                    proofOffset: MIPSMemory.memoryProofOffset(STEP_PROOF_OFFSET, 1),
                    memRoot: state.memRoot
                });
                (v0, v1, state.preimageOffset, state.memRoot) = sys.handleSysRead(args);
            } else if (syscall_no == sys.SYS_WRITE) {
                (v0, v1, state.preimageKey, state.preimageOffset) = sys.handleSysWrite({
                    _a0: a0,
                    _a1: a1,
                    _a2: a2,
                    _preimageKey: state.preimageKey,
                    _preimageOffset: state.preimageOffset,
                    _proofOffset: MIPSMemory.memoryProofOffset(STEP_PROOF_OFFSET, 1),
                    _memRoot: state.memRoot
                });
            } else if (syscall_no == sys.SYS_FCNTL) {
                (v0, v1) = sys.handleSysFcntl(a0, a1);
            }

            st.CpuScalars memory cpu = getCpuScalars(state);
            sys.handleSyscallUpdates(cpu, state.registers, v0, v1);
            setStateCpuScalars(state, cpu);

            out_ = outputState();
        }
    }

    /// @notice Executes a single step of the vm.
    ///         Will revert if any required input state is missing.
    /// @param _stateData The encoded state witness data.
    /// @param _proof The encoded proof data for leaves within the MIPS VM's memory.
    /// @param _localContext The local key context for the preimage oracle. Optional, can be set as a constant
    ///                      if the caller only requires one set of local keys.
    function step(bytes calldata _stateData, bytes calldata _proof, bytes32 _localContext) public returns (bytes32) {
        unchecked {
            State memory state;

            // Packed calldata is ~6 times smaller than state size
            assembly {
                if iszero(eq(state, 0x80)) {
                    // expected state mem offset check
                    revert(0, 0)
                }
                if iszero(eq(_stateData.offset, 132)) {
                    // 32*4+4=132 expected state data offset
                    revert(0, 0)
                }
                if iszero(eq(_proof.offset, STEP_PROOF_OFFSET)) {
                    // 132+32+384=548 expected proof offset
                    revert(0, 0)
                }

                function putField(callOffset, memOffset, size) -> callOffsetOut, memOffsetOut {
                    // calldata is packed, thus starting left-aligned, shift-right to pad and right-align
                    let w := shr(shl(3, sub(32, size)), calldataload(callOffset))
                    mstore(memOffset, w)
                    callOffsetOut := add(callOffset, size)
                    memOffsetOut := add(memOffset, 32)
                }

                // Unpack state from calldata into memory
                let c := _stateData.offset // calldata offset
                let m := 0x80 // mem offset
                c, m := putField(c, m, 32) // memRoot
                c, m := putField(c, m, 32) // preimageKey
                c, m := putField(c, m, 8) // preimageOffset
                c, m := putField(c, m, 8) // pc
                c, m := putField(c, m, 8) // nextPC
                c, m := putField(c, m, 8) // lo
                c, m := putField(c, m, 8) // hi
                c, m := putField(c, m, 8) // heap
                c, m := putField(c, m, 1) // exitCode
                c, m := putField(c, m, 1) // exited
                let exited := mload(sub(m, 32))
                c, m := putField(c, m, 8) // step

                // Verify that the value of exited is valid (0 or 1)
                if gt(exited, 1) {
                    // revert InvalidExitedValue();
                    let ptr := mload(0x40)
                    mstore(ptr, shl(224, 0x0136cc76))
                    revert(ptr, 0x04)
                }

                // Compiler should have done this already
                if iszero(eq(mload(m), add(m, 32))) {
                    // expected registers offset check
                    revert(0, 0)
                }

                // Unpack register calldata into memory
                m := add(m, 32)
                for { let i := 0 } lt(i, 32) { i := add(i, 1) } { c, m := putField(c, m, 8) }
            }

            // Don't change state once exited
            if (state.exited) {
                return outputState();
            }

            state.step += 1;

            // instruction fetch
            uint256 insnProofOffset = MIPSMemory.memoryProofOffset(STEP_PROOF_OFFSET, 0);
            (uint32 insn, uint64 opcode, uint64 fun) =
                ins.getInstructionDetails(state.pc, state.memRoot, insnProofOffset);

            // Handle syscall separately
            // syscall (can read and write)
            if (opcode == 0 && fun == 0xC) {
                return handleSyscall(_localContext);
            }

            // Exec the rest of the step logic
            st.CpuScalars memory cpu = getCpuScalars(state);
            (state.memRoot) = ins.execMipsCoreStepLogic({
                _cpu: cpu,
                _registers: state.registers,
                _memRoot: state.memRoot,
                _memProofOffset: MIPSMemory.memoryProofOffset(STEP_PROOF_OFFSET, 1),
                _insn: insn,
                _opcode: opcode,
                _fun: fun
            });
            setStateCpuScalars(state, cpu);

            return outputState();
        }
    }

    function getCpuScalars(State memory _state) internal pure returns (st.CpuScalars memory) {
        return st.CpuScalars({ pc: _state.pc, nextPC: _state.nextPC, lo: _state.lo, hi: _state.hi });
    }

    function setStateCpuScalars(State memory _state, st.CpuScalars memory _cpu) internal pure {
        _state.pc = _cpu.pc;
        _state.nextPC = _cpu.nextPC;
        _state.lo = _cpu.lo;
        _state.hi = _cpu.hi;
    }
}<|MERGE_RESOLUTION|>--- conflicted
+++ resolved
@@ -44,13 +44,8 @@
     }
 
     /// @notice The semantic version of the MIPS contract.
-<<<<<<< HEAD
     /// @custom:semver 2.0.0-alpha.1
     string public constant version = "2.0.0-alpha.1";
-=======
-    /// @custom:semver 1.1.1-beta.1
-    string public constant version = "1.1.1-beta.1";
->>>>>>> 9d738648
 
     /// @notice The preimage oracle contract.
     IPreimageOracle internal immutable ORACLE;
