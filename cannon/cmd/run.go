--- conflicted
+++ resolved
@@ -1,6 +1,3 @@
-//go:build cannon32 || cannon64
-// +build cannon32 cannon64
-
 package cmd
 
 import (
@@ -14,20 +11,110 @@
 	"strings"
 	"time"
 
+	"github.com/ethereum-optimism/optimism/cannon/mipsevm"
 	"github.com/ethereum-optimism/optimism/cannon/mipsevm/arch"
+	"github.com/ethereum-optimism/optimism/cannon/mipsevm/program"
 	"github.com/ethereum-optimism/optimism/cannon/mipsevm/versions"
 	"github.com/ethereum-optimism/optimism/cannon/serialize"
+	preimage "github.com/ethereum-optimism/optimism/op-preimage"
 	"github.com/ethereum-optimism/optimism/op-service/ioutil"
+	"github.com/ethereum-optimism/optimism/op-service/jsonutil"
 	"github.com/ethereum/go-ethereum/common"
 	"github.com/ethereum/go-ethereum/common/hexutil"
 	"github.com/ethereum/go-ethereum/log"
 	"github.com/pkg/profile"
 	"github.com/urfave/cli/v2"
-
-	"github.com/ethereum-optimism/optimism/cannon/mipsevm"
-	"github.com/ethereum-optimism/optimism/cannon/mipsevm/program"
-	preimage "github.com/ethereum-optimism/optimism/op-preimage"
-	"github.com/ethereum-optimism/optimism/op-service/jsonutil"
+)
+
+var (
+	RunInputFlag = &cli.PathFlag{
+		Name:      "input",
+		Usage:     "path of input JSON state. Stdin if left empty.",
+		TakesFile: true,
+		Value:     "state.json",
+		Required:  true,
+	}
+	RunOutputFlag = &cli.PathFlag{
+		Name:      "output",
+		Usage:     "path of output JSON state. Not written if empty, use - to write to Stdout.",
+		TakesFile: true,
+		Value:     "out.json",
+		Required:  false,
+	}
+	patternHelp    = "'never' (default), 'always', '=123' at exactly step 123, '%123' for every 123 steps"
+	RunProofAtFlag = &cli.GenericFlag{
+		Name:     "proof-at",
+		Usage:    "step pattern to output proof at: " + patternHelp,
+		Value:    new(StepMatcherFlag),
+		Required: false,
+	}
+	RunProofFmtFlag = &cli.StringFlag{
+		Name:     "proof-fmt",
+		Usage:    "format for proof data output file names. Proof data is written to stdout if -.",
+		Value:    "proof-%d.json",
+		Required: false,
+	}
+	RunSnapshotAtFlag = &cli.GenericFlag{
+		Name:     "snapshot-at",
+		Usage:    "step pattern to output snapshots at: " + patternHelp,
+		Value:    new(StepMatcherFlag),
+		Required: false,
+	}
+	RunSnapshotFmtFlag = &cli.StringFlag{
+		Name:     "snapshot-fmt",
+		Usage:    "format for snapshot output file names.",
+		Value:    "state-%d.json",
+		Required: false,
+	}
+	RunStopAtFlag = &cli.GenericFlag{
+		Name:     "stop-at",
+		Usage:    "step pattern to stop at: " + patternHelp,
+		Value:    new(StepMatcherFlag),
+		Required: false,
+	}
+	RunStopAtPreimageFlag = &cli.StringFlag{
+		Name:     "stop-at-preimage",
+		Usage:    "stop at the first preimage request matching this key",
+		Required: false,
+	}
+	RunStopAtPreimageTypeFlag = &cli.StringFlag{
+		Name:     "stop-at-preimage-type",
+		Usage:    "stop at the first preimage request matching this type",
+		Required: false,
+	}
+	RunStopAtPreimageLargerThanFlag = &cli.StringFlag{
+		Name:     "stop-at-preimage-larger-than",
+		Usage:    "stop at the first step that requests a preimage larger than the specified size (in bytes)",
+		Required: false,
+	}
+	RunMetaFlag = &cli.PathFlag{
+		Name:     "meta",
+		Usage:    "path to metadata file for symbol lookup for enhanced debugging info during execution.",
+		Value:    "meta.json",
+		Required: false,
+	}
+	RunInfoAtFlag = &cli.GenericFlag{
+		Name:     "info-at",
+		Usage:    "step pattern to print info at: " + patternHelp,
+		Value:    MustStepMatcherFlag("%100000"),
+		Required: false,
+	}
+	RunPProfCPU = &cli.BoolFlag{
+		Name:  "pprof.cpu",
+		Usage: "enable pprof cpu profiling",
+	}
+	RunDebugFlag = &cli.BoolFlag{
+		Name:  "debug",
+		Usage: "enable debug mode, which includes stack traces and other debug info in the output. Requires --meta.",
+	}
+	RunDebugInfoFlag = &cli.PathFlag{
+		Name:      "debug-info",
+		Usage:     "path to write debug info to",
+		TakesFile: true,
+		Required:  false,
+	}
+
+	OutFilePerm = os.FileMode(0o755)
 )
 
 type Proof struct {
@@ -210,7 +297,7 @@
 		}
 		stopAtPreimageKeyPrefix = common.FromHex(parts[0])
 		if len(parts) == 2 {
-			x, err := strconv.ParseUint(parts[1], 10, 32)
+			x, err := strconv.ParseUint(parts[1], 10, arch.WordSizeBytes)
 			if err != nil {
 				return fmt.Errorf("invalid preimage offset: %w", err)
 			}
@@ -409,8 +496,6 @@
 	return nil
 }
 
-<<<<<<< HEAD
-=======
 func CreateRunCommand(action cli.ActionFunc) *cli.Command {
 	return &cli.Command{
 		Name:        "run",
@@ -437,5 +522,4 @@
 	}
 }
 
->>>>>>> de8a581d
 var RunCommand = CreateRunCommand(Run)